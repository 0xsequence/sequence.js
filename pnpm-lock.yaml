--- conflicted
+++ resolved
@@ -376,13 +376,8 @@
         specifier: github:0xsequence/sequence.js#dists/wallet/core
         version: https://codeload.github.com/0xsequence/sequence.js/tar.gz/bf8352bb5476ebf6505fae27e69cd1893aba88c0(bufferutil@4.0.9)(typescript@5.7.3)(utf-8-validate@5.0.10)(zod@3.24.2)
       '@0xsequence/wallet-primitives':
-<<<<<<< HEAD
-        specifier: github:0xsequence/sequence.js#dists/wallet/primitives
-        version: https://codeload.github.com/0xsequence/sequence.js/tar.gz/8947035242e2cb2974d01414b60e4fd8a8109c2a(typescript@5.7.3)(zod@3.24.2)
-=======
         specifier: workspace:*
         version: link:../primitives
->>>>>>> 8d0cdf3f
       '@tanstack/react-query':
         specifier: ^5.69.0
         version: 5.74.3(react@19.0.0)
@@ -859,24 +854,6 @@
       viem: '>= 2.0.0'
       wagmi: '>= 2.0.0'
 
-<<<<<<< HEAD
-  '@0xsequence/wallet-core@https://codeload.github.com/0xsequence/sequence.js/tar.gz/bf8352bb5476ebf6505fae27e69cd1893aba88c0':
-    resolution: {tarball: https://codeload.github.com/0xsequence/sequence.js/tar.gz/bf8352bb5476ebf6505fae27e69cd1893aba88c0}
-    version: 0.0.0
-
-  '@0xsequence/wallet-primitives@0.0.0-anypay-20250527101311':
-    resolution: {integrity: sha512-uy+q2xGfHKTMMRtW2VGPHB2MCIem3SP72+/IOc606ccSLWtwPtdC70QcTujJzkLVJfAsZ/l6nFNclz8KOEeMoA==}
-
-  '@0xsequence/wallet-primitives@https://codeload.github.com/0xsequence/sequence.js/tar.gz/8947035242e2cb2974d01414b60e4fd8a8109c2a':
-    resolution: {tarball: https://codeload.github.com/0xsequence/sequence.js/tar.gz/8947035242e2cb2974d01414b60e4fd8a8109c2a}
-    version: 0.0.0
-
-  '@0xsequence/wallet-wdk@https://codeload.github.com/0xsequence/sequence.js/tar.gz/a670c692eca440eecba30ee08e8f8c6183f4322d':
-    resolution: {tarball: https://codeload.github.com/0xsequence/sequence.js/tar.gz/a670c692eca440eecba30ee08e8f8c6183f4322d}
-    version: 0.0.0
-
-=======
->>>>>>> 8d0cdf3f
   '@0xsequence/wallet@2.3.8':
     resolution: {integrity: sha512-HH4KiO4VYGsmQDc/thtXLrIiYtjHGOKQ+ms/u5F/SZDa8hBw+VwYElli7FEgsbg+tpUYmMlaPeKZz67Buqe9zQ==}
     peerDependencies:
@@ -6761,51 +6738,6 @@
       viem: 2.28.0(bufferutil@4.0.9)(typescript@5.7.3)(utf-8-validate@5.0.10)(zod@3.24.2)
       wagmi: 2.15.0(@tanstack/query-core@5.74.3)(@tanstack/react-query@5.74.3(react@19.0.0))(@types/react@19.1.2)(bufferutil@4.0.9)(react@19.0.0)(typescript@5.7.3)(utf-8-validate@5.0.10)(viem@2.28.0(bufferutil@4.0.9)(typescript@5.7.3)(utf-8-validate@5.0.10)(zod@3.24.2))(zod@3.24.2)
 
-<<<<<<< HEAD
-  '@0xsequence/wallet-core@https://codeload.github.com/0xsequence/sequence.js/tar.gz/bf8352bb5476ebf6505fae27e69cd1893aba88c0(bufferutil@4.0.9)(typescript@5.7.3)(utf-8-validate@5.0.10)(zod@3.24.2)':
-    dependencies:
-      '@0xsequence/relayer': https://codeload.github.com/0xsequence/sequence.js/tar.gz/2d34831f1d5ad1fe232f495fc4d32b225a488a03
-      '@0xsequence/wallet-primitives': https://codeload.github.com/0xsequence/sequence.js/tar.gz/8947035242e2cb2974d01414b60e4fd8a8109c2a(typescript@5.7.3)(zod@3.24.2)
-      ox: 0.7.0(typescript@5.7.3)(zod@3.24.2)
-      viem: 2.28.0(bufferutil@4.0.9)(typescript@5.7.3)(utf-8-validate@5.0.10)(zod@3.24.2)
-    transitivePeerDependencies:
-      - bufferutil
-      - typescript
-      - utf-8-validate
-      - zod
-
-  '@0xsequence/wallet-primitives@0.0.0-anypay-20250527101311(typescript@5.7.3)(zod@3.24.2)':
-    dependencies:
-      ox: 0.7.0(typescript@5.7.3)(zod@3.24.2)
-    transitivePeerDependencies:
-      - typescript
-      - zod
-
-  '@0xsequence/wallet-primitives@https://codeload.github.com/0xsequence/sequence.js/tar.gz/8947035242e2cb2974d01414b60e4fd8a8109c2a(typescript@5.7.3)(zod@3.24.2)':
-    dependencies:
-      ox: 0.7.0(typescript@5.7.3)(zod@3.24.2)
-    transitivePeerDependencies:
-      - typescript
-      - zod
-
-  '@0xsequence/wallet-wdk@https://codeload.github.com/0xsequence/sequence.js/tar.gz/a670c692eca440eecba30ee08e8f8c6183f4322d(bufferutil@4.0.9)(typescript@5.7.3)(utf-8-validate@5.0.10)(zod@3.24.2)':
-    dependencies:
-      '@0xsequence/identity-instrument': https://codeload.github.com/0xsequence/sequence.js/tar.gz/64492aa175e08791a44a10ae24b94b1f84c5143c(typescript@5.7.3)(zod@3.24.2)
-      '@0xsequence/tee-verifier': 0.1.1
-      '@0xsequence/wallet-core': https://codeload.github.com/0xsequence/sequence.js/tar.gz/bf8352bb5476ebf6505fae27e69cd1893aba88c0(bufferutil@4.0.9)(typescript@5.7.3)(utf-8-validate@5.0.10)(zod@3.24.2)
-      '@0xsequence/wallet-primitives': https://codeload.github.com/0xsequence/sequence.js/tar.gz/8947035242e2cb2974d01414b60e4fd8a8109c2a(typescript@5.7.3)(zod@3.24.2)
-      idb: 7.1.1
-      jwt-decode: 4.0.0
-      ox: 0.7.0(typescript@5.7.3)(zod@3.24.2)
-      uuid: 11.1.0
-    transitivePeerDependencies:
-      - bufferutil
-      - typescript
-      - utf-8-validate
-      - zod
-
-=======
->>>>>>> 8d0cdf3f
   '@0xsequence/wallet@2.3.8(ethers@6.13.5(bufferutil@4.0.9)(utf-8-validate@5.0.10))':
     dependencies:
       '@0xsequence/abi': 2.3.8
