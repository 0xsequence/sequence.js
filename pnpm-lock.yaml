--- conflicted
+++ resolved
@@ -692,7 +692,6 @@
 
 packages:
 
-<<<<<<< HEAD
   0xsequence@2.3.8:
     resolution: {integrity: sha512-7TgkvED+D6WUq2qWnO4oxKxQD0lAzBJs3m7E2Z23isMYVRyeDEDyOa/Igrfw6bfRCk5Mcrv3OG26BC6iHOsxlg==}
     peerDependencies:
@@ -815,10 +814,6 @@
 
   '@0xsequence/tee-verifier@0.1.0':
     resolution: {integrity: sha512-uSN5MHfxCfFL6Ig5IRF88G/xK189IYz2zi1DZeTcRykBIGgtSQJMXmCrdQS3tZXYJCOFd1Q+ew5nWoRuB0RhFg==}
-=======
-  '@0xsequence/tee-verifier@0.1.1':
-    resolution: {integrity: sha512-tBWy/P4reDHzw1dUHL7ydCKI1FKMLVBgLi6gi3b1bTl5zTaV6IZkOzTBCEsOGarfjQ4TQtXqhmoWIlvli0AMqQ==}
->>>>>>> 2a78cc2f
 
   '@0xsequence/utils@2.3.8':
     resolution: {integrity: sha512-iXAZju8GouEqFbKgG/TsPIdd/omu8xSUSuY5nQIcmgQcX9v2brRXmwXp2a2kVvHXSbcrKErhsSf5GMFYwNLrrQ==}
@@ -7264,11 +7259,7 @@
     dependencies:
       '@lit-labs/ssr-dom-shim': 1.3.0
 
-<<<<<<< HEAD
   '@manypkg/find-root@1.1.0':
-=======
-  '@0xsequence/tee-verifier@0.1.1':
->>>>>>> 2a78cc2f
     dependencies:
       '@babel/runtime': 7.26.0
       '@types/node': 12.20.55
