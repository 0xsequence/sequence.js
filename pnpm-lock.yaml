--- conflicted
+++ resolved
@@ -271,7 +271,7 @@
         version: 4.0.0
       ox:
         specifier: ^0.7.0
-        version: 0.7.0(typescript@5.8.3)
+        version: 0.7.0(typescript@5.8.3)(zod@3.24.2)
     devDependencies:
       '@repo/typescript-config':
         specifier: workspace:^
@@ -284,7 +284,7 @@
         version: 5.8.3
       vitest:
         specifier: ^3.1.2
-        version: 3.1.2(@types/node@22.13.9)(happy-dom@13.10.1)
+        version: 3.1.2(@types/debug@4.1.12)(@types/node@22.13.9)(happy-dom@13.10.1)(jiti@2.4.2)(lightningcss@1.29.2)
 
   packages/services/indexer:
     devDependencies:
@@ -547,7 +547,6 @@
 
 packages:
 
-<<<<<<< HEAD
   0xsequence@2.3.8:
     resolution: {integrity: sha512-7TgkvED+D6WUq2qWnO4oxKxQD0lAzBJs3m7E2Z23isMYVRyeDEDyOa/Igrfw6bfRCk5Mcrv3OG26BC6iHOsxlg==}
     peerDependencies:
@@ -665,6 +664,9 @@
     peerDependencies:
       ethers: '>=6'
 
+  '@0xsequence/tee-verifier@0.1.0':
+    resolution: {integrity: sha512-uSN5MHfxCfFL6Ig5IRF88G/xK189IYz2zi1DZeTcRykBIGgtSQJMXmCrdQS3tZXYJCOFd1Q+ew5nWoRuB0RhFg==}
+
   '@0xsequence/utils@2.3.8':
     resolution: {integrity: sha512-iXAZju8GouEqFbKgG/TsPIdd/omu8xSUSuY5nQIcmgQcX9v2brRXmwXp2a2kVvHXSbcrKErhsSf5GMFYwNLrrQ==}
     peerDependencies:
@@ -690,10 +692,6 @@
 
   '@adraffy/ens-normalize@1.10.1':
     resolution: {integrity: sha512-96Z2IP3mYmF1Xg2cDm8f1gWGf/HUVedQ3FMifV4kG/PQ4yEP51xDtRAEfhVNt5f/uzpNkZHwWQuUcu6D6K+Ekw==}
-=======
-  '@0xsequence/tee-verifier@0.1.0':
-    resolution: {integrity: sha512-uSN5MHfxCfFL6Ig5IRF88G/xK189IYz2zi1DZeTcRykBIGgtSQJMXmCrdQS3tZXYJCOFd1Q+ew5nWoRuB0RhFg==}
->>>>>>> 2c9828f3
 
   '@adraffy/ens-normalize@1.11.0':
     resolution: {integrity: sha512-/3DDPKHqqIqxUULp8yP4zODUY1i+2xvVWsv8A79xGWdCAG+8sb0hRh0Rk2QyOJUnnbyPUAZYcpBuRe3nS2OIUg==}
@@ -4499,7 +4497,6 @@
     resolution: {integrity: sha512-uB80kBFb/tfd68bVleG9T5GGsGPjJrLAUpR5PZIrhBnIaRTQRjqdJSsIKkOP6OAIFbj7GOrcudc5pNjZ+geV2g==}
     engines: {node: '>=6'}
 
-<<<<<<< HEAD
   pify@5.0.0:
     resolution: {integrity: sha512-eW/gHNMlxdSP6dmG6uJip6FXN0EQBwm2clYYd8Wul42Cwu/DK8HEftzsapcNdYe2MfLiIwZqsDk2RDEsTE79hA==}
     engines: {node: '>=10'}
@@ -4514,16 +4511,16 @@
     resolution: {integrity: sha512-dMACeu63HtRLmCG8VKdy4cShCPKaYDR4youZqoSWLxl5Gu99HUw8bw75thbPv9Nip+H+QYX8o3ZJbTdVZZ2TVg==}
     hasBin: true
 
+  pkijs@3.2.5:
+    resolution: {integrity: sha512-WX0la7n7CbnguuaIQoT4Fc0IJckPDOUldzOwlZ0nwpOcySS+Six/tXBdc0RX17J5o1To0SAr3xDJjDLsOfDFQA==}
+    engines: {node: '>=12.0.0'}
+
   pngjs@5.0.0:
     resolution: {integrity: sha512-40QW5YalBNfQo5yRYmiw7Yz6TKKVr3h6970B2YE+3fQpsWcrbj1PzJgxeJ19DRQjhMbKPIuMY8rFaXc8moolVw==}
     engines: {node: '>=10.13.0'}
 
   pony-cause@2.1.11:
     resolution: {integrity: sha512-M7LhCsdNbNgiLYiP4WjsfLUuFmCfnjdF6jKe2R9NKl4WFN+HZPGHJZ9lnLP7f9ZnKe3U9nuWD0szirmj+migUg==}
-=======
-  pkijs@3.2.5:
-    resolution: {integrity: sha512-WX0la7n7CbnguuaIQoT4Fc0IJckPDOUldzOwlZ0nwpOcySS+Six/tXBdc0RX17J5o1To0SAr3xDJjDLsOfDFQA==}
->>>>>>> 2c9828f3
     engines: {node: '>=12.0.0'}
 
   possible-typed-array-names@1.0.0:
@@ -4584,7 +4581,13 @@
     resolution: {integrity: sha512-vYt7UD1U9Wg6138shLtLOvdAu+8DsC/ilFtEVHcH+wydcSpNE20AfSOduf6MkRFahL5FY7X1oU7nKVZFtfq8Fg==}
     engines: {node: '>=6'}
 
-<<<<<<< HEAD
+  pvtsutils@1.3.6:
+    resolution: {integrity: sha512-PLgQXQ6H2FWCaeRak8vvk1GW462lMxB5s3Jm673N82zI4vqtVUPuZdffdZbPDFRoU8kAhItWFtPCWiPpp4/EDg==}
+
+  pvutils@1.1.3:
+    resolution: {integrity: sha512-pMpnA0qRdFp32b1sJl1wOJNxZLQ2cbQx+k6tjNtZ8CpvVhNqEPRgivZ2WOUev2YMajecdH7ctUPDvEe87nariQ==}
+    engines: {node: '>=6.0.0'}
+
   qrcode.react@4.2.0:
     resolution: {integrity: sha512-QpgqWi8rD9DsS9EP3z7BT+5lY5SFhsqGjpgW5DY/i3mK4M9DTBNz3ErMi8BWYEfI3L0d8GIbGmcdFAS1uIRGjA==}
     peerDependencies:
@@ -4598,14 +4601,6 @@
   query-string@7.1.3:
     resolution: {integrity: sha512-hh2WYhq4fi8+b+/2Kg9CEge4fDPvHS534aOOvOZeQ3+Vf2mCFsaFBYj0i+iXcAq6I9Vzp5fjMFBlONvayDC1qg==}
     engines: {node: '>=6'}
-=======
-  pvtsutils@1.3.6:
-    resolution: {integrity: sha512-PLgQXQ6H2FWCaeRak8vvk1GW462lMxB5s3Jm673N82zI4vqtVUPuZdffdZbPDFRoU8kAhItWFtPCWiPpp4/EDg==}
-
-  pvutils@1.1.3:
-    resolution: {integrity: sha512-pMpnA0qRdFp32b1sJl1wOJNxZLQ2cbQx+k6tjNtZ8CpvVhNqEPRgivZ2WOUev2YMajecdH7ctUPDvEe87nariQ==}
-    engines: {node: '>=6.0.0'}
->>>>>>> 2c9828f3
 
   queue-microtask@1.2.3:
     resolution: {integrity: sha512-NuaNSa6flKT5JaSYQzJok04JzTL1CA6aGhv5rfLW3PgqA+M2ChpZQnAC8h8i4ZFkBS8X5RqkDBHA7r4hej3K9A==}
@@ -5707,7 +5702,6 @@
 
 snapshots:
 
-<<<<<<< HEAD
   0xsequence@2.3.8(ethers@6.13.5(bufferutil@4.0.9)(utf-8-validate@5.0.10)):
     dependencies:
       '@0xsequence/abi': 2.3.8
@@ -5905,6 +5899,11 @@
       '@0xsequence/core': 2.3.8(ethers@6.13.5(bufferutil@4.0.9)(utf-8-validate@5.0.10))
       ethers: 6.13.5(bufferutil@4.0.9)(utf-8-validate@5.0.10)
 
+  '@0xsequence/tee-verifier@0.1.0':
+    dependencies:
+      cbor2: 1.12.0
+      pkijs: 3.2.5
+
   '@0xsequence/utils@2.3.8(ethers@6.13.5(bufferutil@4.0.9)(utf-8-validate@5.0.10))':
     dependencies:
       ethers: 6.13.5(bufferutil@4.0.9)(utf-8-validate@5.0.10)
@@ -5933,12 +5932,6 @@
       ethers: 6.13.5(bufferutil@4.0.9)(utf-8-validate@5.0.10)
 
   '@adraffy/ens-normalize@1.10.1': {}
-=======
-  '@0xsequence/tee-verifier@0.1.0':
-    dependencies:
-      cbor2: 1.12.0
-      pkijs: 3.2.5
->>>>>>> 2c9828f3
 
   '@adraffy/ens-normalize@1.11.0': {}
 
@@ -6235,7 +6228,7 @@
 
   '@databeat/tracker@0.9.3':
     dependencies:
-      '@noble/hashes': 1.7.1
+      '@noble/hashes': 1.7.2
 
   '@ecies/ciphers@0.2.3(@noble/ciphers@1.2.1)':
     dependencies:
@@ -10511,7 +10504,6 @@
 
   pify@4.0.1: {}
 
-<<<<<<< HEAD
   pify@5.0.0: {}
 
   pino-abstract-transport@0.5.0:
@@ -10535,10 +10527,6 @@
       sonic-boom: 2.8.0
       thread-stream: 0.15.2
 
-  pngjs@5.0.0: {}
-
-  pony-cause@2.1.11: {}
-=======
   pkijs@3.2.5:
     dependencies:
       '@noble/hashes': 1.7.1
@@ -10547,7 +10535,10 @@
       pvtsutils: 1.3.6
       pvutils: 1.1.3
       tslib: 2.8.1
->>>>>>> 2c9828f3
+
+  pngjs@5.0.0: {}
+
+  pony-cause@2.1.11: {}
 
   possible-typed-array-names@1.0.0: {}
 
@@ -10607,7 +10598,12 @@
 
   punycode@2.3.1: {}
 
-<<<<<<< HEAD
+  pvtsutils@1.3.6:
+    dependencies:
+      tslib: 2.8.1
+
+  pvutils@1.1.3: {}
+
   qrcode.react@4.2.0(react@19.0.0):
     dependencies:
       react: 19.0.0
@@ -10625,13 +10621,6 @@
       filter-obj: 1.1.0
       split-on-first: 1.1.0
       strict-uri-encode: 2.0.0
-=======
-  pvtsutils@1.3.6:
-    dependencies:
-      tslib: 2.8.1
-
-  pvutils@1.1.3: {}
->>>>>>> 2c9828f3
 
   queue-microtask@1.2.3: {}
 
