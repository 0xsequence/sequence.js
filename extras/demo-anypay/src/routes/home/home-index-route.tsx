--- conflicted
+++ resolved
@@ -5,24 +5,15 @@
 import { Button, Text, NetworkImage } from '@0xsequence/design-system'
 import { AbiFunction, Address } from 'ox'
 import * as chains from 'viem/chains'
-<<<<<<< HEAD
 import {
   useAnyPay,
   useTokenBalances,
   MetaTxn,
-  RelayerOperationStatus,
   NativeTokenBalance,
   TokenBalance,
   Account,
+  calculateIntentAddress,
 } from '@anypay/sdk'
-=======
-import { AnyPay } from '@0xsequence/wallet-core'
-import { Context as ContextLike } from '@0xsequence/wallet-primitives'
-import { useWaitForTransactionReceipt } from 'wagmi'
-import { useMetaTxnsMonitor, MetaTxn } from '@/hooks/useMetaTxnsMonitor'
-import { useRelayers } from '@/hooks/useRelayers'
-import { useTokenBalances } from '@/hooks/useTokenBalances'
->>>>>>> 2f5d334e
 import {
   AlertTriangle,
   Loader2,
@@ -109,6 +100,31 @@
     console.error('Error formatting balance:', e)
     return balance.balance
   }
+}
+
+// Helper to calculate time since origin
+const formatTimeSinceOrigin = (metaTxnTimestamp: number | null, originTimestamp: number | null): string => {
+  if (originTimestamp === null) {
+    return 'Waiting for origin call timestamp...'
+  }
+  if (metaTxnTimestamp === null) {
+    return 'Meta transaction timestamp not available'
+  }
+  if (metaTxnTimestamp < originTimestamp) {
+    return 'Before origin call'
+  }
+  const diffSeconds = metaTxnTimestamp - originTimestamp
+  if (diffSeconds < 60) {
+    return `${diffSeconds} second${diffSeconds === 1 ? '' : 's'} after origin call`
+  }
+  const diffMinutes = Math.floor(diffSeconds / 60)
+  const remainingSeconds = diffSeconds % 60
+  if (diffMinutes < 60) {
+    return `${diffMinutes} minute${diffMinutes === 1 ? '' : 's'}${remainingSeconds > 0 ? ` ${remainingSeconds}s` : ''} after origin call`
+  }
+  const diffHours = Math.floor(diffMinutes / 60)
+  const remainingMinutes = diffMinutes % 60
+  return `${diffHours} hour${diffHours === 1 ? '' : 's'}${remainingMinutes > 0 ? ` ${remainingMinutes}m` : ''} after origin call`
 }
 
 function useHook() {
@@ -167,47 +183,117 @@
     calculatedIntentAddress,
     updateOriginCallParams,
     originCallParams,
+    receiptIsSuccess,
+    receipt,
+    txnHash,
   } = useAnyPay({
     account: account as Account,
     env: import.meta.env.VITE_ENV,
     useV3Relayers: import.meta.env.VITE_USE_V3_RELAYERS,
   })
 
-<<<<<<< HEAD
-=======
-  // State declarations
-  const [metaTxns, setMetaTxns] = useState<GetIntentCallsPayloadsReturn['metaTxns'] | null>(null)
-  const [intentCallsPayloads, setIntentCallsPayloads] = useState<GetIntentCallsPayloadsReturn['calls'] | null>(null)
-  const [intentPreconditions, setIntentPreconditions] = useState<GetIntentCallsPayloadsReturn['preconditions'] | null>(
-    null,
-  )
-  const [lifiInfos, setLifiInfos] = useState<GetIntentCallsPayloadsReturn['lifiInfos'] | null>(null)
-  const [txnHash, setTxnHash] = useState<Hex | undefined>()
-  const [committedIntentAddress, setCommittedIntentAddress] = useState<string | null>(null)
-  // const [preconditionStatuses, setPreconditionStatuses] = useState<boolean[]>([])
-  const [verificationStatus, setVerificationStatus] = useState<{
-    success: boolean
-    receivedAddress?: string
-    calculatedAddress?: string
-  } | null>(null)
-  const [originCallStatus, setOriginCallStatus] = useState<{
-    txnHash?: string
-    status?: string
-    revertReason?: string | null
-    gasUsed?: number
-    effectiveGasPrice?: string
-  } | null>(null)
-  const [originCallParams, setOriginCallParams] = useState<OriginCallParams | null>(null)
-  const [isChainSwitchRequired, setIsChainSwitchRequired] = useState(false)
-  const [isAutoExecuteEnabled, setIsAutoExecuteEnabled] = useState(true)
-  const [isTransactionInProgress, setIsTransactionInProgress] = useState(false)
->>>>>>> 2f5d334e
   const { sortedTokens, isLoadingBalances, balanceError } = useTokenBalances(account.address as Address.Address)
   const [intentActionType, setIntentActionType] = useState<IntentAction | null>(null)
   const [isManualMetaTxnEnabled, setIsManualMetaTxnEnabled] = useState(false)
   const [selectedMetaTxnId, setSelectedMetaTxnId] = useState<string | null>(null)
 
-<<<<<<< HEAD
+  const [originBlockTimestamp, setOriginBlockTimestamp] = useState<number | null>(null)
+  const [metaTxnBlockTimestamps, setMetaTxnBlockTimestamps] = useState<{
+    [key: string]: { timestamp: number | null; error?: string }
+  }>({})
+
+  // Effect to fetch origin block timestamp
+  useEffect(() => {
+    if (receiptIsSuccess && receipt && receipt.blockNumber) {
+      const fetchTimestamp = async () => {
+        try {
+          const chainInfo = getChainInfo(originCallParams?.chainId || 0)
+          if (!chainInfo) {
+            console.error('Chain info not found for origin call')
+            setOriginBlockTimestamp(null)
+            return
+          }
+          const client = createPublicClient({
+            chain: chainInfo as any, // Type assertion as chainInfo can be null
+            transport: http(),
+          })
+          const block = await client.getBlock({ blockNumber: receipt.blockNumber })
+          setOriginBlockTimestamp(Number(block.timestamp))
+        } catch (error) {
+          console.error('Error fetching origin block timestamp:', error)
+          setOriginBlockTimestamp(null)
+        }
+      }
+      fetchTimestamp()
+    } else if (!txnHash) {
+      setOriginBlockTimestamp(null)
+    }
+  }, [receiptIsSuccess, receipt, txnHash, originCallParams?.chainId])
+
+  // Effect to fetch meta-transaction block timestamps
+  useEffect(() => {
+    if (metaTxns && Object.keys(metaTxnMonitorStatuses).length > 0) {
+      metaTxns.forEach(async (metaTxn) => {
+        const operationKey = `${metaTxn.chainId}-${metaTxn.id}`
+        const monitorStatus = metaTxnMonitorStatuses[operationKey]
+
+        if (
+          monitorStatus &&
+          monitorStatus.status === 'confirmed' &&
+          monitorStatus.receipt &&
+          monitorStatus.receipt.txnReceipt &&
+          !metaTxnBlockTimestamps[operationKey]?.timestamp &&
+          !metaTxnBlockTimestamps[operationKey]?.error
+        ) {
+          try {
+            const chainId = parseInt(metaTxn.chainId)
+            const chainInfo = getChainInfo(chainId)
+            if (!chainInfo) {
+              console.error(`Chain info not found for metaTxn ${operationKey}`)
+              setMetaTxnBlockTimestamps((prev) => ({
+                ...prev,
+                [operationKey]: { timestamp: null, error: 'Chain info not found' },
+              }))
+              return
+            }
+
+            // Attempt to parse the txnReceipt string
+            // @ts-expect-error
+            const blockNumberToFetch = monitorStatus.receipt?.blockNumber
+
+            if (!blockNumberToFetch) {
+              setMetaTxnBlockTimestamps((prev) => ({
+                ...prev,
+                [operationKey]: { timestamp: null, error: 'Block number not available from receipt' },
+              }))
+              return
+            }
+
+            const client = createPublicClient({
+              chain: chainInfo as any,
+              transport: http(),
+            })
+            const block = await client.getBlock({ blockNumber: blockNumberToFetch })
+            setMetaTxnBlockTimestamps((prev) => ({
+              ...prev,
+              [operationKey]: { timestamp: Number(block.timestamp), error: undefined },
+            }))
+          } catch (error: any) {
+            console.error(`Error fetching block timestamp for metaTxn ${operationKey}:`, error)
+            setMetaTxnBlockTimestamps((prev) => ({
+              ...prev,
+              [operationKey]: { timestamp: null, error: error.message || 'Failed to fetch timestamp' },
+            }))
+          }
+        }
+      })
+    }
+    // Clear timestamps if metaTxns are cleared
+    if (!metaTxns || metaTxns.length === 0) {
+      setMetaTxnBlockTimestamps({})
+    }
+  }, [metaTxnMonitorStatuses, metaTxns, metaTxnBlockTimestamps])
+
   function createIntentAction(action: IntentAction) {
     if (!selectedToken || !account.address) {
       throw new Error('Missing selected token or account address')
@@ -220,44 +306,6 @@
       // ERC20 ABI functions
       const erc20Transfer = AbiFunction.from('function transfer(address,uint256) returns (bool)')
       const encodedData = AbiFunction.encodeData(erc20Transfer, [RECIPIENT_ADDRESS, AMOUNT]) as Hex
-=======
-  const [originBlockTimestamp, setOriginBlockTimestamp] = useState<number | null>(null)
-  const [metaTxnBlockTimestamps, setMetaTxnBlockTimestamps] = useState<{
-    [key: string]: { timestamp: number | null; error?: string }
-  }>({})
-
-  const RETRY_WINDOW_MS = 10_000
-
-  const { getRelayer, getBackupRelayer } = useRelayers()
-
-  // Helper to calculate time since origin
-  const formatTimeSinceOrigin = (metaTxnTimestamp: number | null, originTimestamp: number | null): string => {
-    if (originTimestamp === null) {
-      return 'Waiting for origin call timestamp...'
-    }
-    if (metaTxnTimestamp === null) {
-      return 'Meta transaction timestamp not available'
-    }
-    if (metaTxnTimestamp < originTimestamp) {
-      return 'Before origin call'
-    }
-    const diffSeconds = metaTxnTimestamp - originTimestamp
-    if (diffSeconds < 60) {
-      return `${diffSeconds} second${diffSeconds === 1 ? '' : 's'} after origin call`
-    }
-    const diffMinutes = Math.floor(diffSeconds / 60)
-    const remainingSeconds = diffSeconds % 60
-    if (diffMinutes < 60) {
-      return `${diffMinutes} minute${diffMinutes === 1 ? '' : 's'}${remainingSeconds > 0 ? ` ${remainingSeconds}s` : ''} after origin call`
-    }
-    const diffHours = Math.floor(diffMinutes / 60)
-    const remainingMinutes = diffMinutes % 60
-    return `${diffHours} hour${diffHours === 1 ? '' : 's'}${remainingMinutes > 0 ? ` ${remainingMinutes}m` : ''} after origin call`
-  }
-
-  // Add monitoring for each meta transaction
-  const metaTxnMonitorStatuses = useMetaTxnsMonitor(metaTxns as unknown as MetaTxn[] | undefined, getRelayer)
->>>>>>> 2f5d334e
 
       // Ensure calldata is prefixed with 0x
       const transactionData = encodedData.startsWith('0x') ? encodedData : `0x${encodedData}`
@@ -359,12 +407,6 @@
     clearIntent()
 
     setShowCustomCallForm(false)
-<<<<<<< HEAD
-=======
-    setCommittedIntentAddress(null)
-    setVerificationStatus(null)
-    setHasAutoExecuted(false)
->>>>>>> 2f5d334e
     if (action === 'custom_call') {
       setShowCustomCallForm(true)
     } else {
@@ -379,7 +421,6 @@
   }
 
   useEffect(() => {
-<<<<<<< HEAD
     if (!selectedToken) {
       updateOriginCallParams(null)
       return
@@ -390,358 +431,6 @@
       tokenAddress: selectedToken.contractAddress,
     })
   }, [selectedToken])
-=======
-    if (originCallParams?.chainId && account.chainId === originCallParams.chainId) {
-      setIsChainSwitchRequired(false)
-    }
-  }, [account.chainId, originCallParams?.chainId])
-
-  // Hook to wait for transaction receipt
-  const {
-    data: receipt,
-    isLoading: isWaitingForReceipt,
-    isSuccess,
-    isError,
-    error: receiptError,
-  } = useWaitForTransactionReceipt({
-    hash: txnHash,
-    confirmations: 1,
-    query: {
-      enabled: !!txnHash,
-    },
-  })
-
-  // Modify the effect that watches for transaction status
-  useEffect(() => {
-    if (!txnHash) {
-      // Only reset these when txnHash is cleared
-      if (originCallStatus?.txnHash) {
-        setOriginCallStatus(null)
-      }
-      if (Object.keys(sentMetaTxns).length > 0) {
-        setSentMetaTxns({})
-      }
-      return
-    }
-
-    // If status is already final for this txnHash, and receipt data is stable, don't reprocess.
-    if (
-      originCallStatus?.txnHash === txnHash &&
-      (originCallStatus?.status === 'Success' || originCallStatus?.status === 'Failed') &&
-      !isWaitingForReceipt
-    ) {
-      return
-    }
-
-    if (isWaitingForReceipt) {
-      setOriginCallStatus((prevStatus) => ({
-        ...(prevStatus?.txnHash === txnHash
-          ? prevStatus
-          : { gasUsed: undefined, effectiveGasPrice: undefined, revertReason: undefined }),
-        txnHash,
-        status: 'Pending',
-      }))
-      return
-    }
-
-    if (isSuccess && receipt) {
-      const newStatus = receipt.status === 'success' ? 'Success' : 'Failed'
-      setOriginCallStatus({
-        txnHash: receipt.transactionHash,
-        status: newStatus,
-        gasUsed: receipt.gasUsed ? Number(receipt.gasUsed) : undefined,
-        effectiveGasPrice: receipt.effectiveGasPrice?.toString(),
-        revertReason:
-          receipt.status === 'reverted'
-            ? receiptError && typeof (receiptError as any).message === 'string'
-              ? (receiptError as any).message
-              : 'Transaction reverted by receipt status'
-            : undefined,
-      })
-
-      if (
-        newStatus === 'Success' &&
-        metaTxns &&
-        metaTxns.length > 0 &&
-        isAutoExecuteEnabled &&
-        !metaTxns.some((tx) => sentMetaTxns[`${tx.chainId}-${tx.id}`])
-      ) {
-        console.log('Origin transaction successful, auto-sending all meta transactions...')
-        sendMetaTxn(null)
-      }
-    } else if (isError) {
-      setOriginCallStatus({
-        txnHash,
-        status: 'Failed',
-        revertReason:
-          receiptError && typeof (receiptError as any).message === 'string'
-            ? (receiptError as any).message
-            : 'Failed to get receipt',
-        gasUsed: undefined,
-        effectiveGasPrice: undefined,
-      })
-    }
-  }, [
-    txnHash,
-    isWaitingForReceipt,
-    isSuccess,
-    isError,
-    receipt,
-    receiptError,
-    metaTxns,
-    sentMetaTxns,
-    isAutoExecuteEnabled,
-  ])
-
-  // Effect to fetch origin block timestamp
-  useEffect(() => {
-    if (isSuccess && receipt && receipt.blockNumber) {
-      const fetchTimestamp = async () => {
-        try {
-          const chainInfo = getChainInfo(originCallParams?.chainId || 0)
-          if (!chainInfo) {
-            console.error('Chain info not found for origin call')
-            setOriginBlockTimestamp(null)
-            return
-          }
-          const client = createPublicClient({
-            chain: chainInfo as any, // Type assertion as chainInfo can be null
-            transport: http(),
-          })
-          const block = await client.getBlock({ blockNumber: receipt.blockNumber })
-          setOriginBlockTimestamp(Number(block.timestamp))
-        } catch (error) {
-          console.error('Error fetching origin block timestamp:', error)
-          setOriginBlockTimestamp(null)
-        }
-      }
-      fetchTimestamp()
-    } else if (!txnHash) {
-      setOriginBlockTimestamp(null)
-    }
-  }, [isSuccess, receipt, txnHash, originCallParams?.chainId])
-
-  // Effect to fetch meta-transaction block timestamps
-  useEffect(() => {
-    if (metaTxns && Object.keys(metaTxnMonitorStatuses).length > 0) {
-      metaTxns.forEach(async (metaTxn) => {
-        const operationKey = `${metaTxn.chainId}-${metaTxn.id}`
-        const monitorStatus = metaTxnMonitorStatuses[operationKey]
-
-        if (
-          monitorStatus &&
-          monitorStatus.status === 'confirmed' &&
-          monitorStatus.receipt &&
-          monitorStatus.receipt.txnReceipt &&
-          !metaTxnBlockTimestamps[operationKey]?.timestamp &&
-          !metaTxnBlockTimestamps[operationKey]?.error
-        ) {
-          try {
-            const chainId = parseInt(metaTxn.chainId)
-            const chainInfo = getChainInfo(chainId)
-            if (!chainInfo) {
-              console.error(`Chain info not found for metaTxn ${operationKey}`)
-              setMetaTxnBlockTimestamps((prev) => ({
-                ...prev,
-                [operationKey]: { timestamp: null, error: 'Chain info not found' },
-              }))
-              return
-            }
-
-            // Attempt to parse the txnReceipt string
-            // @ts-expect-error
-            const blockNumberToFetch = monitorStatus.receipt?.blockNumber
-
-            if (!blockNumberToFetch) {
-              setMetaTxnBlockTimestamps((prev) => ({
-                ...prev,
-                [operationKey]: { timestamp: null, error: 'Block number not available from receipt' },
-              }))
-              return
-            }
-
-            const client = createPublicClient({
-              chain: chainInfo as any,
-              transport: http(),
-            })
-            const block = await client.getBlock({ blockNumber: blockNumberToFetch })
-            setMetaTxnBlockTimestamps((prev) => ({
-              ...prev,
-              [operationKey]: { timestamp: Number(block.timestamp), error: undefined },
-            }))
-          } catch (error: any) {
-            console.error(`Error fetching block timestamp for metaTxn ${operationKey}:`, error)
-            setMetaTxnBlockTimestamps((prev) => ({
-              ...prev,
-              [operationKey]: { timestamp: null, error: error.message || 'Failed to fetch timestamp' },
-            }))
-          }
-        }
-      })
-    }
-    // Clear timestamps if metaTxns are cleared
-    if (!metaTxns || metaTxns.length === 0) {
-      setMetaTxnBlockTimestamps({})
-    }
-  }, [metaTxnMonitorStatuses, metaTxns, metaTxnBlockTimestamps])
-
-  // Modify the auto-execute effect
-  useEffect(() => {
-    const shouldAutoSend =
-      isAutoExecuteEnabled &&
-      commitIntentConfigMutation.isSuccess &&
-      originCallParams?.chainId &&
-      account.chainId === originCallParams.chainId &&
-      !originCallParams.error &&
-      originCallParams.to &&
-      originCallParams.data !== null &&
-      originCallParams.value !== null &&
-      !isSendingTransaction &&
-      !isWaitingForReceipt &&
-      !txnHash &&
-      !isChainSwitchRequired &&
-      !originCallStatus &&
-      !hasAutoExecuted
-
-    if (shouldAutoSend) {
-      console.log('Auto-executing transaction: All conditions met.')
-      setHasAutoExecuted(true)
-
-      // Set initial status
-      setOriginCallStatus({
-        status: 'Sending...',
-      })
-
-      sendTransaction(
-        {
-          to: originCallParams.to!,
-          data: originCallParams.data!,
-          value: originCallParams.value!,
-          chainId: originCallParams.chainId!,
-        },
-        {
-          onSuccess: (hash) => {
-            console.log('Auto-executed transaction sent, hash:', hash)
-            setTxnHash(hash)
-          },
-          onError: (error) => {
-            console.error('Auto-executed transaction failed:', error)
-            if (error.message.includes('User rejected') || error.message.includes('user rejected')) {
-              setIsAutoExecuteEnabled(false)
-            }
-            setOriginCallStatus({
-              status: 'Failed',
-              revertReason: error.message,
-            })
-            setHasAutoExecuted(false)
-          },
-        },
-      )
-    }
-  }, [
-    isAutoExecuteEnabled,
-    commitIntentConfigMutation.isSuccess,
-    originCallParams,
-    account.chainId,
-    isSendingTransaction,
-    isWaitingForReceipt,
-    txnHash,
-    isChainSwitchRequired,
-    originCallStatus,
-    hasAutoExecuted,
-  ])
-
-  useEffect(() => {
-    if (!intentCallsPayloads?.[0]?.chainId || !selectedToken || !intentPreconditions || !account.address) {
-      setOriginCallParams(null)
-      return
-    }
-
-    try {
-      const intentAddress = calculateIntentAddress(account.address, intentCallsPayloads, lifiInfos)
-      const intentAddressString = intentAddress.toString() as Address.Address
-
-      let calcTo: Address.Address
-      let calcData: Hex = '0x'
-      let calcValue: bigint = 0n
-      const originChainId: number = selectedToken.chainId
-
-      const recipientAddress = intentAddressString
-
-      const isNative = selectedToken.contractAddress === zeroAddress
-
-      if (isNative) {
-        const nativePrecondition = intentPreconditions.find(
-          (p) =>
-            (p.type === 'transfer-native' || p.type === 'native-balance') && p.chainId === originChainId.toString(),
-        )
-        const nativeMinAmount = nativePrecondition?.data?.minAmount ?? nativePrecondition?.data?.min
-        if (nativeMinAmount === undefined) {
-          throw new Error('Could not find native precondition (transfer-native or native-balance) or min amount')
-        }
-        calcValue = BigInt(nativeMinAmount)
-        calcTo = recipientAddress
-      } else {
-        const erc20Precondition = intentPreconditions.find(
-          (p) =>
-            p.type === 'erc20-balance' &&
-            p.chainId === originChainId.toString() &&
-            p.data?.token &&
-            isAddressEqual(Address.from(p.data.token), Address.from(selectedToken.contractAddress)),
-        )
-
-        const erc20MinAmount = erc20Precondition?.data?.min
-        if (erc20MinAmount === undefined) {
-          throw new Error('Could not find ERC20 balance precondition or min amount')
-        }
-        const erc20Transfer = AbiFunction.from('function transfer(address,uint256) returns (bool)')
-        calcData = AbiFunction.encodeData(erc20Transfer, [recipientAddress, BigInt(erc20MinAmount)]) as Hex
-        calcTo = selectedToken.contractAddress as Address.Address
-      }
-
-      setOriginCallParams({
-        to: calcTo,
-        data: calcData,
-        value: calcValue,
-        chainId: originChainId,
-        error: undefined,
-      })
-    } catch (error: any) {
-      console.error('Failed to calculate origin call params for UI:', error)
-      setOriginCallParams({ to: null, data: null, value: null, chainId: null, error: error.message })
-    }
-  }, [intentCallsPayloads, selectedToken, intentPreconditions, account.address, calculateIntentAddress, lifiInfos])
-
-  // Effect to auto-commit when intent calls payloads are ready
-  useEffect(() => {
-    if (
-      isAutoExecuteEnabled &&
-      intentCallsPayloads &&
-      intentPreconditions &&
-      lifiInfos &&
-      account.address &&
-      !commitIntentConfigMutation.isPending &&
-      !commitIntentConfigMutation.isSuccess
-    ) {
-      console.log('Auto-committing intent configuration...')
-      commitIntentConfigMutation.mutate({
-        walletAddress: calculateIntentAddress(account.address, intentCallsPayloads, lifiInfos).toString(),
-        mainSigner: account.address,
-        calls: intentCallsPayloads,
-        preconditions: intentPreconditions,
-        lifiInfos: lifiInfos,
-      })
-    }
-  }, [
-    isAutoExecuteEnabled,
-    intentCallsPayloads,
-    intentPreconditions,
-    lifiInfos, // Add lifiInfos dependency
-    account.address,
-    commitIntentConfigMutation.isPending,
-    commitIntentConfigMutation.isSuccess,
-  ])
->>>>>>> 2f5d334e
 
   // Update button text and disabled state for commit button
   const commitButtonText = commitIntentConfigPending ? (
@@ -795,37 +484,15 @@
     }
   }, [account.isConnected])
 
-<<<<<<< HEAD
   // Replace the sendMetaTxn function with a wrapper that uses the mutation
   const handleSendMetaTxn = (selectedId: string | null) => {
     sendMetaTxn(selectedId)
   }
-=======
-  // Update the sendMetaTxn mutation
-  const sendMetaTxnMutation = useMutation({
-    mutationFn: async ({ selectedId }: { selectedId: string | null }) => {
-      if (!intentCallsPayloads || !intentPreconditions || !metaTxns || !account.address || !lifiInfos) {
-        throw new Error('Missing required data for meta-transaction')
-      }
-
-      try {
-        const intentAddress = calculateIntentAddress(account.address, intentCallsPayloads, lifiInfos)
-
-        // If no specific ID is selected, send all meta transactions
-        const txnsToSend = selectedId ? metaTxns.filter((tx) => tx.id === selectedId) : metaTxns
-
-        if (!txnsToSend || (selectedId && txnsToSend.length === 0)) {
-          throw new Error('Meta transaction not found')
-        }
-
-        const results = []
->>>>>>> 2f5d334e
 
   function handleSendOriginCall() {
     sendOriginTransaction()
   }
 
-<<<<<<< HEAD
   return {
     // Account Management
     account,
@@ -862,17 +529,6 @@
     isEstimatingGas,
     isChainSwitchRequired,
     hasAutoExecuted,
-=======
-          const operationKey = `${metaTxn.chainId}-${metaTxn.id}`
-          const lastSentTime = sentMetaTxns[operationKey]
-          const currentTime = Date.now() // Renamed 'now' to 'currentTime'
-
-          if (lastSentTime && currentTime - lastSentTime < RETRY_WINDOW_MS) {
-            const timeLeft = Math.ceil((RETRY_WINDOW_MS - (currentTime - lastSentTime)) / 1000)
-            console.log(`Meta transaction for ${operationKey} was sent recently. Wait ${timeLeft}s before retry`)
-            continue // Corrected: continue instead of comma
-          }
->>>>>>> 2f5d334e
 
     // Auto-Execute Controls
     isAutoExecuteEnabled,
@@ -925,10 +581,12 @@
     isCommitButtonDisabled,
 
     calculatedIntentAddress,
+    originBlockTimestamp,
+    metaTxnBlockTimestamps,
+    formatTimeSinceOrigin,
   }
 }
 
-<<<<<<< HEAD
 export const HomeIndexRoute = () => {
   const {
     // Account Management
@@ -960,79 +618,6 @@
     originCallParams,
     originCallStatus,
     isWaitingForReceipt,
-=======
-            const relevantPreconditions = intentPreconditions.filter(
-              (p) => p.chainId && parseInt(p.chainId) === chainId,
-            )
-
-            console.log(
-              `Relaying meta transaction ${operationKey} to intent ${intentAddress} via relayer:`,
-              chainRelayer,
-            )
-
-            const { opHash } = await chainRelayer.sendMetaTxn(
-              metaTxn.walletAddress as Address.Address,
-              metaTxn.contract as Address.Address,
-              metaTxn.input as Hex,
-              BigInt(metaTxn.chainId),
-              undefined,
-              relevantPreconditions,
-            )
-
-            try {
-              // Fire and forget send tx to backup relayer
-              const backupRelayer = getBackupRelayer(chainId)
-
-              backupRelayer
-                ?.sendMetaTxn(
-                  metaTxn.walletAddress as Address.Address,
-                  metaTxn.contract as Address.Address,
-                  metaTxn.input as Hex,
-                  BigInt(metaTxn.chainId),
-                  undefined,
-                  relevantPreconditions,
-                )
-                .then(() => {})
-                .catch(() => {})
-            } catch {}
-
-            results.push({
-              operationKey,
-              opHash,
-              success: true,
-            })
-          } catch (error: any) {
-            results.push({
-              operationKey,
-              error: error.message,
-              success: false,
-            }) // Corrected: ensure this is a single object
-          }
-        }
-
-        return results
-      } catch (error: any) {
-        throw error
-      }
-    },
-    onSuccess: (results) => {
-      // Update states based on results
-      results.forEach(({ operationKey, opHash, success }) => {
-        if (success && opHash) {
-          setSentMetaTxns((prev) => ({
-            ...prev,
-            [operationKey]: Date.now(),
-          }))
-        }
-      })
-    },
-    onError: (error) => {
-      console.error('Error in meta-transaction process:', error)
-    },
-    retry: 5, // Allow up to 2 retries
-    retryDelay: (attemptIndex) => Math.min(1000 * Math.pow(2, attemptIndex), 30000), // Exponential backoff
-  })
->>>>>>> 2f5d334e
 
     // Auto-Execute Controls
     isAutoExecuteEnabled,
@@ -1078,6 +663,9 @@
 
     calculatedIntentAddress,
     sendMetaTxnPending,
+    originBlockTimestamp,
+    metaTxnBlockTimestamps,
+    formatTimeSinceOrigin,
   } = useHook()
 
   return (
@@ -2243,12 +1831,6 @@
                       Open Intent Address in Explorer:
                     </Text>
                     <div className="flex flex-col space-y-1">
-<<<<<<< HEAD
-                      {[...new Set(metaTxns.map((tx: any) => tx.chainId))]
-                        .map((chainIdStr: any) => parseInt(chainIdStr))
-                        .map((chainId: number) => {
-                          const explorerUrl = getExplorerUrl(chainId, originCallParams.to!)
-=======
                       {[...new Set(metaTxns.map((tx) => tx.chainId))]
                         .map((chainIdStr) => parseInt(chainIdStr))
                         .map((chainId) => {
@@ -2259,7 +1841,6 @@
                           )?.toString()
                           if (!actualIntentConfigAddress) return null
                           const explorerUrl = getExplorerUrl(chainId, actualIntentConfigAddress)
->>>>>>> 2f5d334e
                           const chainInfo = getChainInfo(chainId)
                           if (!explorerUrl) return null
                           return (
@@ -2558,26 +2139,6 @@
                   const monitorStatus = metaTxnMonitorStatuses[operationKey]
                   const typedMetaTxn = metaTxn as unknown as MetaTxn
 
-<<<<<<< HEAD
-                  // Type guard for operation status with gas used
-                  type OperationStatusWithGas = {
-                    status: 'confirmed'
-                    gasUsed: bigint
-                    txHash: string
-                    transactionHash: `0x${string}`
-                  }
-
-                  const hasGasUsed = (status: RelayerOperationStatus | undefined): status is OperationStatusWithGas => {
-                    return (
-                      !!status &&
-                      status.status === 'confirmed' &&
-                      'gasUsed' in status &&
-                      typeof status.gasUsed === 'bigint'
-                    )
-                  }
-
-=======
->>>>>>> 2f5d334e
                   const getStatusDisplay = () => {
                     if (!monitorStatus) return 'Pending'
                     switch (monitorStatus.status) {
