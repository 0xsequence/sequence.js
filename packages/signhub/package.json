{
  "name": "@0xsequence/signhub",
<<<<<<< HEAD
  "version": "0.0.0-20230825151821",
=======
  "version": "1.1.15",
>>>>>>> cab7ab48
  "description": "orchestrates a series of signers, provides visibility into the signing process, and to the signers themselves",
  "repository": "https://github.com/0xsequence/sequence.js/tree/master/packages/signhub",
  "source": "src/index.ts",
  "main": "dist/0xsequence-signhub.cjs.js",
  "module": "dist/0xsequence-signhub.esm.js",
  "author": "Horizon Blockchain Games",
  "license": "Apache-2.0",
  "scripts": {
    "test": "yarn test:file tests/**/*.spec.ts",
    "test:file": "TS_NODE_PROJECT=../../tsconfig.test.json mocha -r ts-node/register --timeout 30000",
    "test:coverage": "nyc yarn test"
  },
  "dependencies": {
    "ethers": "^5.5.2"
  },
  "peerDependencies": {},
  "devDependencies": {
    "@istanbuljs/nyc-config-typescript": "^1.0.2",
    "nyc": "^15.1.0"
  },
  "files": [
    "src",
    "dist"
  ]
}<|MERGE_RESOLUTION|>--- conflicted
+++ resolved
@@ -1,10 +1,6 @@
 {
   "name": "@0xsequence/signhub",
-<<<<<<< HEAD
-  "version": "0.0.0-20230825151821",
-=======
   "version": "1.1.15",
->>>>>>> cab7ab48
   "description": "orchestrates a series of signers, provides visibility into the signing process, and to the signers themselves",
   "repository": "https://github.com/0xsequence/sequence.js/tree/master/packages/signhub",
   "source": "src/index.ts",
