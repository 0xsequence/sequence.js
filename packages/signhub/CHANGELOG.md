--- conflicted
+++ resolved
@@ -1,18 +1,5 @@
 # @0xsequence/signhub
 
-<<<<<<< HEAD
-## 0.0.0-20230825151821
-
-### Minor Changes
-
-- Add support for custom nonce space
-
-## 0.0.0-20230825081759
-
-### Minor Changes
-
-- Simpler support for sessions
-=======
 ## 1.1.15
 
 ### Patch Changes
@@ -31,7 +18,6 @@
 
 - provider: pass client version with connect options
 - provider: removing large from BannerSize
->>>>>>> cab7ab48
 
 ## 1.1.12
 
