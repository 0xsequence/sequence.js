--- conflicted
+++ resolved
@@ -1,10 +1,6 @@
 {
   "name": "@0xsequence/tests",
-<<<<<<< HEAD
-  "version": "0.0.0-20230825151821",
-=======
   "version": "1.1.15",
->>>>>>> cab7ab48
   "description": "test tools for sequence.js",
   "repository": "https://github.com/0xsequence/sequence.js/tree/master/packages/tests",
   "source": "src/index.ts",
