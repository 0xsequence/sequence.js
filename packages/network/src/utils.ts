import { ethers, BigNumberish } from 'ethers'
import { ChainIdLike } from '.'
import { NetworkConfig, NetworksBuilder } from './config'

export function isNetworkConfig(cand: any): cand is NetworkConfig {
  return cand && cand.chainId !== undefined && cand.name !== undefined && cand.rpcUrl !== undefined && cand.relayer !== undefined
}

export const getChainId = (chainId: ChainIdLike): number => {
  if (typeof chainId === 'number') {
    return chainId
  }
  if ((<NetworkConfig>chainId).chainId) {
    return (<NetworkConfig>chainId).chainId
  }
  return ethers.BigNumber.from(chainId as BigNumberish).toNumber()
}

export const maybeChainId = (chainId?: ChainIdLike): number | undefined => {
  if (!chainId) return undefined
  return getChainId(chainId)
}


export const isValidNetworkConfig = (
  networkConfig: NetworkConfig | NetworkConfig[],
  raise: boolean = false,
  skipRelayerCheck: boolean = false
): boolean => {
  if (!networkConfig) throw new Error(`invalid network config: empty config`)

  const configs: NetworkConfig[] = []
  if (Array.isArray(networkConfig)) {
    configs.push(...networkConfig)
  } else {
    configs.push(networkConfig)
  }

  if (configs.length === 0) {
    if (raise) throw new Error(`invalid network config: empty config`)
    return false
  }

  // Ensure distinct chainId configs
  const chainIds = configs.map(c => c.chainId).sort()
  const dupes = chainIds.filter((c, i) => chainIds.indexOf(c) !== i)
  if (dupes.length > 0) {
    if (raise) throw new Error(`invalid network config: duplicate chainIds ${dupes}`)
    return false
  }

  // Downcase all network names
  configs.forEach(c => (c.name = c.name.toLowerCase()))

  // Ensure distinct network names
  const names = configs.map(c => c.name).sort()
  const nameDupes = names.filter((c, i) => names.indexOf(c) !== i)
  if (nameDupes.length > 0) {
    if (raise) throw new Error(`invalid network config: duplicate network names ${nameDupes}`)
    return false
  }

  // Ensure rpcUrl or provider is specified
  // Ensure relayerUrl or relayer is specified
  // Ensure one default chain
  // Ensure one auth chain
  let defaultChain = false
  for (let i = 0; i < configs.length; i++) {
    const c = configs[i]
    if ((!c.rpcUrl || c.rpcUrl === '') && !c.provider) {
      if (raise) throw new Error(`invalid network config for chainId ${c.chainId}: rpcUrl or provider must be provided`)
      return false
    }
    if (!skipRelayerCheck) {
      if (!c.relayer) {
        if (raise) throw new Error(`invalid network config for chainId ${c.chainId}: relayer must be provided`)
        return false
      }
    }
    if (c.isDefaultChain) {
      if (defaultChain) {
        if (raise)
          throw new Error(`invalid network config for chainId ${c.chainId}: DefaultChain is already set by another config`)
        return false
      }
      defaultChain = true
    }
  }

  if (!defaultChain) {
    if (raise) throw new Error(`invalid network config: DefaultChain must be set`)
    return false
  }
  return true
}

export const ensureValidNetworks = (networks: NetworkConfig[], skipRelayerCheck: boolean = false): NetworkConfig[] => {
  isValidNetworkConfig(networks, true, skipRelayerCheck)
  return networks
}

export const ensureUniqueNetworks = (networks: NetworkConfig[], raise: boolean = true): boolean => {
  const chainIds = networks.map(c => c.chainId).sort()
  const dupes = chainIds.filter((c, i) => chainIds.indexOf(c) !== i)
  if (dupes.length > 0) {
    if (raise) throw new Error(`invalid network config: duplicate chainIds ${dupes}`)
    return false
  }
  return true
}

<<<<<<< HEAD
// sortNetworks orders the network config list by: defaultChain, ..rest by chainId ascending numbers
export const sortNetworks = (networks: Networks, defaultChainId?: string | number): Networks => {
  if (!networks) return []
  const config = networks.sort((a, b) => {
    if (a.chainId === b.chainId) return 0
    return a.chainId < b.chainId ? -1 : 1
  })

  // force-convert to a number in case someone sends a number in a string like "1"
  const defaultChainIdNum = parseInt(defaultChainId as any)

  // Set defaultChainId if passed to set default chain
  if (defaultChainId) {
    let found = false
    networks.forEach(n => {
      n.isDefaultChain = false
      if (n.name === defaultChainId || n.chainId === defaultChainIdNum) {
        found = true
        n.isDefaultChain = true
      }
    })
    if (!found) {
      throw new Error(`unable to set default network as chain '${defaultChainId}' does not exist`)
    }
  }

  // DefaultChain goes first
  const defaultConfigIdx = config.findIndex(c => c.isDefaultChain)
  if (defaultConfigIdx > 0) config.splice(0, 0, config.splice(defaultConfigIdx, 1)[0])

  return config
}

=======
>>>>>>> 9212c80b
export const updateNetworkConfig = (src: Partial<NetworkConfig>, dest: NetworkConfig) => {
  if (!src || !dest) return

  if (!src.chainId && !src.name) {
    throw new Error('failed to update network config: source config is missing chainId or name')
  }
  if (src.chainId !== dest.chainId && src.name !== dest.name) {
    throw new Error('failed to update network config: one of chainId or name must match')
  }

  if (src.rpcUrl) {
    dest.rpcUrl = src.rpcUrl
    dest.provider = undefined
  }
  if (src.provider) {
    dest.provider = src.provider
  }
  if (src.relayer) {
    dest.relayer = src.relayer
  }
  if (src.ensAddress) {
    dest.ensAddress = src.ensAddress
  }
}

export const createNetworkConfig = (
  networks: NetworkConfig[] | NetworksBuilder,
  defaultChainId?: number,
  vars?: { [key: string]: any }
): NetworkConfig[] => {
  let config: NetworkConfig[] = []
  if (typeof networks === 'function' && vars) {
    config = networks(vars)
  } else {
    config = networks as NetworkConfig[]
  }

  if (defaultChainId) {
    config.forEach(n => (n.isDefaultChain = false))
    const mainNetwork = config.filter(n => n.chainId === defaultChainId)
    if (!mainNetwork || mainNetwork.length === 0) {
      throw new Error(`defaultChainId ${defaultChainId} cannot be found in network list`)
    } else {
      mainNetwork[0].isDefaultChain = true
    }
  }

  return ensureValidNetworks(sortNetworks(config))
}

export const findNetworkConfig = (networks: NetworkConfig[], chainId: ChainIdLike): NetworkConfig | undefined => {
  if (typeof chainId === 'string') {
    if (chainId.startsWith('0x')) {
      const id = ethers.BigNumber.from(chainId).toNumber()
      return networks.find(n => n.chainId === id)
    } else {
      return networks.find(n => n.name === chainId)
    }
  } else if (typeof chainId === 'number') {
    return networks.find(n => n.chainId === chainId)
  } else if ((<NetworkConfig>chainId).chainId) {
    return networks.find(n => n.chainId === (<NetworkConfig>chainId).chainId)
  } else {
    return undefined
  }
}

export const checkNetworkConfig = (network: NetworkConfig, chainId: string | number): boolean => {
  if (!network) return false
  if (network.name === chainId) return true
  if (network.chainId === chainId) return true
  return false
}

export const networksIndex = (networks: NetworkConfig[]): { [key: string]: NetworkConfig } => {
  const index: { [key: string]: NetworkConfig } = {}
  for (let i = 0; i < networks.length; i++) {
    index[networks[i].name] = networks[i]
  }
  return index
}

// TODO: we should remove sortNetworks in the future but this is a breaking change for dapp integrations on older versions <-> wallet
// sortNetworks orders the network config list by: defaultChain, authChain, ..rest by chainId ascending numbers
export const sortNetworks = (networks: NetworkConfig[]): NetworkConfig[] => {
  if (!networks) {
    return []
  }

  const config = networks.sort((a, b) => {
    if (a.chainId === b.chainId) return 0
    return a.chainId < b.chainId ? -1 : 1
  })

  // DefaultChain goes first
  const defaultConfigIdx = config.findIndex(c => c.isDefaultChain)
  if (defaultConfigIdx > 0) config.splice(0, 0, config.splice(defaultConfigIdx, 1)[0])

  // AuthChain goes second
  const authConfigIdx = config.findIndex(c => c.isAuthChain && c.isDefaultChain !== true)
  if (authConfigIdx > 0) config.splice(1, 0, config.splice(authConfigIdx, 1)[0])

  return config
}<|MERGE_RESOLUTION|>--- conflicted
+++ resolved
@@ -109,42 +109,6 @@
   return true
 }
 
-<<<<<<< HEAD
-// sortNetworks orders the network config list by: defaultChain, ..rest by chainId ascending numbers
-export const sortNetworks = (networks: Networks, defaultChainId?: string | number): Networks => {
-  if (!networks) return []
-  const config = networks.sort((a, b) => {
-    if (a.chainId === b.chainId) return 0
-    return a.chainId < b.chainId ? -1 : 1
-  })
-
-  // force-convert to a number in case someone sends a number in a string like "1"
-  const defaultChainIdNum = parseInt(defaultChainId as any)
-
-  // Set defaultChainId if passed to set default chain
-  if (defaultChainId) {
-    let found = false
-    networks.forEach(n => {
-      n.isDefaultChain = false
-      if (n.name === defaultChainId || n.chainId === defaultChainIdNum) {
-        found = true
-        n.isDefaultChain = true
-      }
-    })
-    if (!found) {
-      throw new Error(`unable to set default network as chain '${defaultChainId}' does not exist`)
-    }
-  }
-
-  // DefaultChain goes first
-  const defaultConfigIdx = config.findIndex(c => c.isDefaultChain)
-  if (defaultConfigIdx > 0) config.splice(0, 0, config.splice(defaultConfigIdx, 1)[0])
-
-  return config
-}
-
-=======
->>>>>>> 9212c80b
 export const updateNetworkConfig = (src: Partial<NetworkConfig>, dest: NetworkConfig) => {
   if (!src || !dest) return
 
@@ -243,9 +207,5 @@
   const defaultConfigIdx = config.findIndex(c => c.isDefaultChain)
   if (defaultConfigIdx > 0) config.splice(0, 0, config.splice(defaultConfigIdx, 1)[0])
 
-  // AuthChain goes second
-  const authConfigIdx = config.findIndex(c => c.isAuthChain && c.isDefaultChain !== true)
-  if (authConfigIdx > 0) config.splice(1, 0, config.splice(authConfigIdx, 1)[0])
-
   return config
 }