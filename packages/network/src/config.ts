import { BigNumberish, providers } from 'ethers'
import { Indexer } from '@0xsequence/indexer'
import { Relayer, RpcRelayerOptions } from '@0xsequence/relayer'
import { findNetworkConfig, stringTemplate, validateAndSortNetworks } from './utils'

export enum ChainId {
  // Ethereum
  MAINNET = 1,
  ROPSTEN = 3,
  RINKEBY = 4,
  GOERLI = 5,
  KOVAN = 42,

  // Polygon
  POLYGON = 137,
  POLYGON_MUMBAI = 80001,
  POLYGON_ZKEVM = 1101,

  // BSC
  BSC = 56,
  BSC_TESTNET = 97,

  // Optimism
  OPTIMISM = 10,
  OPTIMISM_TESTNET = 69,

  // Arbitrum One
  ARBITRUM = 42161,
  ARBITRUM_GOERLI = 421613,

  // Arbitrum Nova
  ARBITRUM_NOVA = 42170,

  // Avalanche
  AVALANCHE = 43114,
  AVALANCHE_TESTNET = 43113,

  // Fantom
  FANTOM = 250,
  FANTOM_TESTNET = 4002,

  // Gnosis Chain (XDAI)
  GNOSIS = 100,

  // AURORA
  AURORA = 1313161554,
  AURORA_TESTNET = 1313161556,

<<<<<<< HEAD
  // HARDHAT TESTNETS
  HARDHAT = 31337,
  HARDHAT_2 = 31338,
=======
  // BASE
  BASE_GOERLI = 84531
>>>>>>> f3601ca3
}

export interface NetworkConfig {
  title?: string
  name: string
  chainId: number
  testnet?: boolean

  blockExplorer?: BlockExplorerConfig
  ensAddress?: string

  rpcUrl: string
  provider?: providers.Provider
  indexerUrl?: string
  indexer?: Indexer
  relayer?: Relayer | RpcRelayerOptions

  // isDefaultChain identifies the default network. For example, a dapp may run on the Polygon
  // network and may configure the wallet to use it as its main/default chain.
  isDefaultChain?: boolean

  // Disabled / deprecated chain
  disabled?: boolean
}

type LegacyNetworkConfig = NetworkConfig & { isAuthChain?: boolean }

export type BlockExplorerConfig = {
  name?: string
  rootUrl: string
  addressUrl?: string
  txnHashUrl?: string
}

export const indexerURL = (network: string) => stringTemplate('https://${network}-indexer.sequence.app', { network: network })
export const relayerURL = (network: string) => stringTemplate('https://${network}-relayer.sequence.app', { network: network })
export const nodesURL = (network: string) => stringTemplate('https://nodes.sequence.app/${network}', { network: network })

export const networks: Record<ChainId, Omit<NetworkConfig, 'rpcUrl'>> = {
  [ChainId.MAINNET]: {
    chainId: ChainId.MAINNET,
    name: 'mainnet',
    title: 'Ethereum',
    blockExplorer: {
      name: 'Etherscan',
      rootUrl: 'https://etherscan.io/'
    },
    ensAddress: '0x00000000000C2E074eC69A0dFb2997BA6C7d2e1e'
  },
  [ChainId.ROPSTEN]: {
    chainId: ChainId.ROPSTEN,
    name: 'ropsten',
    title: 'Ropsten',
    testnet: true,
    blockExplorer: {
      name: 'Etherscan (Ropsten)',
      rootUrl: 'https://ropsten.etherscan.io/'
    },
    ensAddress: '0x00000000000C2E074eC69A0dFb2997BA6C7d2e1e'
  },
  [ChainId.RINKEBY]: {
    chainId: ChainId.RINKEBY,
    name: 'rinkeby',
    title: 'Rinkeby',
    testnet: true,
    blockExplorer: {
      name: 'Etherscan (Rinkeby)',
      rootUrl: 'https://rinkeby.etherscan.io/'
    },
    ensAddress: '0x00000000000C2E074eC69A0dFb2997BA6C7d2e1e',
    disabled: true
  },
  [ChainId.GOERLI]: {
    chainId: ChainId.GOERLI,
    name: 'goerli',
    title: 'Goerli',
    testnet: true,
    blockExplorer: {
      name: 'Etherscan (Goerli)',
      rootUrl: 'https://goerli.etherscan.io/'
    },
    ensAddress: '0x00000000000C2E074eC69A0dFb2997BA6C7d2e1e'
  },
  [ChainId.KOVAN]: {
    chainId: ChainId.KOVAN,
    name: 'kovan',
    title: 'Kovan',
    testnet: true,
    blockExplorer: {
      name: 'Etherscan (Kovan)',
      rootUrl: 'https://kovan.etherscan.io/'
    }
  },
  [ChainId.POLYGON]: {
    chainId: ChainId.POLYGON,
    name: 'polygon',
    title: 'Polygon',
    blockExplorer: {
      name: 'Polygonscan',
      rootUrl: 'https://polygonscan.com/'
    },
    // TODO: Remove default and auth chains from here
    isDefaultChain: true,
    isAuthChain: true
  } as LegacyNetworkConfig,
  [ChainId.POLYGON_MUMBAI]: {
    chainId: ChainId.POLYGON_MUMBAI,
    name: 'mumbai',
    title: 'Polygon Mumbai',
    testnet: true,
    blockExplorer: {
      name: 'Polygonscan (Mumbai)',
      rootUrl: 'https://mumbai.polygonscan.com/'
    }
  },
  [ChainId.POLYGON_ZKEVM]: {
    chainId: ChainId.POLYGON_ZKEVM,
    name: 'polygon-zkevm',
    title: 'Polygon zkEVM',
    blockExplorer: {
      name: 'Polygonscan (zkEVM)',
      rootUrl: 'https://zkevm.polygonscan.com/'
    }
  },
  [ChainId.BSC]: {
    chainId: ChainId.BSC,
    name: 'bsc',
    title: 'BNB Smart Chain',
    blockExplorer: {
      name: 'BSCScan',
      rootUrl: 'https://bscscan.com/'
    }
  },
  [ChainId.BSC_TESTNET]: {
    chainId: ChainId.BSC_TESTNET,
    name: 'bsc-testnet',
    title: 'BNB Smart Chain Testnet',
    testnet: true,
    blockExplorer: {
      name: 'BSCScan (Testnet)',
      rootUrl: 'https://testnet.bscscan.com/'
    }
  },
  [ChainId.OPTIMISM]: {
    chainId: ChainId.OPTIMISM,
    name: 'optimism',
    title: 'Optimism',
    blockExplorer: {
      name: 'Etherscan (Optimism)',
      rootUrl: 'https://optimistic.etherscan.io/'
    }
  },
  [ChainId.OPTIMISM_TESTNET]: {
    chainId: ChainId.OPTIMISM_TESTNET,
    name: 'optimism-testnet',
    title: 'Optimistic Kovan',
    testnet: true,
    blockExplorer: {
      name: 'Etherscan (Optimism Testnet)',
      rootUrl: 'https://kovan-optimistic.etherscan.io/'
    }
  },
  [ChainId.ARBITRUM]: {
    chainId: ChainId.ARBITRUM,
    name: 'arbitrum',
    title: 'Arbitrum One',
    blockExplorer: {
      name: 'Arbiscan',
      rootUrl: 'https://arbiscan.io/'
    }
  },
  [ChainId.ARBITRUM_GOERLI]: {
    chainId: ChainId.ARBITRUM_GOERLI,
    name: 'arbitrum-goerli',
    title: 'Arbitrum Goerli',
    testnet: true,
    blockExplorer: {
      name: 'Arbiscan (Testnet)',
      rootUrl: 'https://testnet.arbiscan.io/'
    }
  },
  [ChainId.ARBITRUM_NOVA]: {
    chainId: ChainId.ARBITRUM_NOVA,
    name: 'arbitrum-nova',
    title: 'Arbitrum Nova',
    blockExplorer: {
      name: 'Nova Explorer',
      rootUrl: 'https://nova-explorer.arbitrum.io/'
    }
  },
  [ChainId.AVALANCHE]: {
    chainId: ChainId.AVALANCHE,
    name: 'avalanche',
    title: 'Avalanche',
    blockExplorer: {
      name: 'Snowtrace',
      rootUrl: 'https://snowtrace.io/'
    }
  },
  [ChainId.AVALANCHE_TESTNET]: {
    chainId: ChainId.AVALANCHE_TESTNET,
    name: 'avalanche-testnet',
    title: 'Avalanche Testnet',
    testnet: true,
    blockExplorer: {
      name: 'Snowtrace (Testnet)',
      rootUrl: 'https://testnet.snowtrace.io/'
    }
  },
  [ChainId.FANTOM]: {
    chainId: ChainId.FANTOM,
    name: 'fantom',
    title: 'Fantom',
    blockExplorer: {
      name: 'FTMScan',
      rootUrl: 'https://ftmscan.com/'
    }
  },
  [ChainId.FANTOM_TESTNET]: {
    chainId: ChainId.FANTOM_TESTNET,
    name: 'fantom-testnet',
    title: 'Fantom Testnet',
    testnet: true,
    blockExplorer: {
      name: 'FTMScan (Testnet)',
      rootUrl: 'https://testnet.ftmscan.com/'
    }
  },
  [ChainId.GNOSIS]: {
    chainId: ChainId.GNOSIS,
    name: 'gnosis',
    title: 'Gnosis Chain',
    blockExplorer: {
      name: 'Gnosis Chain Explorer',
      rootUrl: 'https://blockscout.com/xdai/mainnet/'
    }
  },
  [ChainId.AURORA]: {
    chainId: ChainId.AURORA,
    name: 'aurora',
    title: 'Aurora',
    blockExplorer: {
      name: 'Aurora Explorer',
      rootUrl: 'https://aurorascan.dev/'
    }
  },
  [ChainId.AURORA_TESTNET]: {
    chainId: ChainId.AURORA_TESTNET,
    name: 'aurora-testnet',
    title: 'Aurora Testnet',
    blockExplorer: {
      name: 'Aurora Explorer (Testnet)',
      rootUrl: 'https://testnet.aurorascan.dev/'
    }
  },
<<<<<<< HEAD
  [ChainId.HARDHAT]: {
    chainId: ChainId.HARDHAT,
    name: 'hardhat',
    title: 'Hardhat (local testnet)'
  },
  [ChainId.HARDHAT_2]: {
    chainId: ChainId.HARDHAT_2,
    name: 'hardhat2',
    title: 'Hardhat (local testnet)'
=======
  [ChainId.BASE_GOERLI]: {
    chainId: ChainId.BASE_GOERLI,
    name: 'base-goerli',
    title: 'Base Goerli',
    blockExplorer: {
      name: 'Base Goerli Explorer',
      rootUrl: 'https://goerli.basescan.org/'
    }
>>>>>>> f3601ca3
  }
}

export function findSupportedNetwork(chainIdOrName: string | ChainIdLike): NetworkConfig | undefined {
  return findNetworkConfig(allNetworks, chainIdOrName)
}

export type ChainIdLike = NetworkConfig | BigNumberish

const genUrls = (network: string) => {
  const rpcUrl = nodesURL(network)
  return {
    rpcUrl,
    relayer: {
      url: relayerURL(rpcUrl),
      provider: {
        url: rpcUrl,
      }
    },
    indexerUrl: indexerURL(network)
  }
}

export const allNetworks = validateAndSortNetworks([
  {
    ...networks[ChainId.MAINNET],
    ...genUrls('mainnet')
  },
  {
    ...networks[ChainId.POLYGON],
    ...genUrls('polygon')
  },
  {
    ...networks[ChainId.BSC],
    ...genUrls('bsc')
  },
  {
    ...networks[ChainId.AVALANCHE],
    ...genUrls('avalanche')
  },
  {
    ...networks[ChainId.ARBITRUM],
    ...genUrls('arbitrum')
  },
  {
    ...networks[ChainId.ARBITRUM_NOVA],
    ...genUrls('arbitrum-nova')
  },
  {
    ...networks[ChainId.OPTIMISM],
    ...genUrls('optimism')
  },
  {
    ...networks[ChainId.POLYGON_ZKEVM],
    ...genUrls('polygon-zkevm')
  },
  {
    ...networks[ChainId.GNOSIS],
    ...genUrls('gnosis')
  },
  {
    ...networks[ChainId.RINKEBY],
    ...genUrls('rinkeby')
  },
  {
    ...networks[ChainId.GOERLI],
    ...genUrls('goerli')
  },
  {
    ...networks[ChainId.POLYGON_MUMBAI],
    ...genUrls('mumbai'),
  },
  {
    ...networks[ChainId.BSC_TESTNET],
<<<<<<< HEAD
    ...genUrls('bsc-testnet')
  },
  {
    ...networks[ChainId.HARDHAT],
    rpcUrl: 'http://localhost:8545',
    relayer: {
      url: 'http://localhost:3000',
      provider: {
        url: 'http://localhost:8545',
      }
    }
  },
  {
    ...networks[ChainId.HARDHAT_2],
    rpcUrl: 'http://localhost:9545',
    relayer: {
      url: 'http://localhost:3000',
      provider: {
        url: 'http://localhost:9545',
      }
    }
=======
    rpcUrl: nodesURL('bsc-testnet'),
    relayer: { url: relayerURL('bsc-testnet') },
    indexerUrl: indexerURL('bsc-testnet')
  },
  {
    ...networks[ChainId.ARBITRUM_GOERLI],
    rpcUrl: nodesURL('arbitrum-goerli'),
    relayer: { url: relayerURL('arbitrum-goerli') },
    indexerUrl: indexerURL('arbitrum-goerli')
  },
  {
    ...networks[ChainId.BASE_GOERLI],
    rpcUrl: nodesURL('base-goerli'),
    relayer: { url: relayerURL('base-goerli') },
    indexerUrl: indexerURL('base-goerli')
>>>>>>> f3601ca3
  }
])<|MERGE_RESOLUTION|>--- conflicted
+++ resolved
@@ -46,14 +46,12 @@
   AURORA = 1313161554,
   AURORA_TESTNET = 1313161556,
 
-<<<<<<< HEAD
+  // BASE
+  BASE_GOERLI = 84531,
+
   // HARDHAT TESTNETS
   HARDHAT = 31337,
   HARDHAT_2 = 31338,
-=======
-  // BASE
-  BASE_GOERLI = 84531
->>>>>>> f3601ca3
 }
 
 export interface NetworkConfig {
@@ -309,7 +307,15 @@
       rootUrl: 'https://testnet.aurorascan.dev/'
     }
   },
-<<<<<<< HEAD
+  [ChainId.BASE_GOERLI]: {
+    chainId: ChainId.BASE_GOERLI,
+    name: 'base-goerli',
+    title: 'Base Goerli',
+    blockExplorer: {
+      name: 'Base Goerli Explorer',
+      rootUrl: 'https://goerli.basescan.org/'
+    }
+  },
   [ChainId.HARDHAT]: {
     chainId: ChainId.HARDHAT,
     name: 'hardhat',
@@ -319,16 +325,6 @@
     chainId: ChainId.HARDHAT_2,
     name: 'hardhat2',
     title: 'Hardhat (local testnet)'
-=======
-  [ChainId.BASE_GOERLI]: {
-    chainId: ChainId.BASE_GOERLI,
-    name: 'base-goerli',
-    title: 'Base Goerli',
-    blockExplorer: {
-      name: 'Base Goerli Explorer',
-      rootUrl: 'https://goerli.basescan.org/'
-    }
->>>>>>> f3601ca3
   }
 }
 
@@ -403,8 +399,15 @@
   },
   {
     ...networks[ChainId.BSC_TESTNET],
-<<<<<<< HEAD
     ...genUrls('bsc-testnet')
+  },
+  {
+    ...networks[ChainId.ARBITRUM_GOERLI],
+    ...genUrls('arbitrum-goerli')
+  },
+  {
+    ...networks[ChainId.BASE_GOERLI],
+    ...genUrls('base-goerli')
   },
   {
     ...networks[ChainId.HARDHAT],
@@ -425,22 +428,5 @@
         url: 'http://localhost:9545',
       }
     }
-=======
-    rpcUrl: nodesURL('bsc-testnet'),
-    relayer: { url: relayerURL('bsc-testnet') },
-    indexerUrl: indexerURL('bsc-testnet')
-  },
-  {
-    ...networks[ChainId.ARBITRUM_GOERLI],
-    rpcUrl: nodesURL('arbitrum-goerli'),
-    relayer: { url: relayerURL('arbitrum-goerli') },
-    indexerUrl: indexerURL('arbitrum-goerli')
-  },
-  {
-    ...networks[ChainId.BASE_GOERLI],
-    rpcUrl: nodesURL('base-goerli'),
-    relayer: { url: relayerURL('base-goerli') },
-    indexerUrl: indexerURL('base-goerli')
->>>>>>> f3601ca3
   }
 ])