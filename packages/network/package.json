--- conflicted
+++ resolved
@@ -13,17 +13,10 @@
     "typecheck": "tsc --noEmit"
   },
   "dependencies": {
-<<<<<<< HEAD
     "@0xsequence/core": "workspace:*",
     "@0xsequence/indexer": "workspace:*",
     "@0xsequence/relayer": "workspace:*",
     "@0xsequence/utils": "workspace:*"
-=======
-    "@0xsequence/indexer": "^0.43.33",
-    "@0xsequence/provider": "^0.43.33",
-    "@0xsequence/relayer": "^0.43.33",
-    "@0xsequence/utils": "^0.43.33"
->>>>>>> f3601ca3
   },
   "peerDependencies": {
     "ethers": ">=5.5 < 6"
