--- conflicted
+++ resolved
@@ -17,13 +17,8 @@
     "typecheck": "tsc --noEmit"
   },
   "dependencies": {
-<<<<<<< HEAD
     "@0xsequence/core": "workspace:*",
     "@0xsequence/wallet-contracts": "^1.10.0"
-=======
-    "@0xsequence/transactions": "^0.43.34",
-    "@0xsequence/wallet-contracts": "1.10.0"
->>>>>>> 91ed0df6
   },
   "peerDependencies": {
     "ethers": ">=5.5 < 6"
