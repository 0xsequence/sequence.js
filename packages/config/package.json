--- conflicted
+++ resolved
@@ -18,20 +18,13 @@
     "typecheck": "tsc --noEmit"
   },
   "dependencies": {
-<<<<<<< HEAD
-    "@0xsequence/abi": "^0.35.5",
-    "@0xsequence/network": "^0.35.5",
-    "@0xsequence/transactions": "^0.35.5",
-    "@0xsequence/utils": "^0.35.5",
-    "ethers": "^5.5.2",
-    "fetch-ponyfill": "^7.1.0"
-=======
     "@0xsequence/abi": "^0.35.10",
     "@0xsequence/multicall": "^0.35.10",
     "@0xsequence/network": "^0.35.10",
+    "@0xsequence/transactions": "^0.35.10",
     "@0xsequence/utils": "^0.35.10",
-    "ethers": "^5.5.2"
->>>>>>> 2748ffee
+    "ethers": "^5.5.2",
+    "fetch-ponyfill": "^7.1.0"
   },
   "peerDependencies": {},
   "devDependencies": {},
