--- conflicted
+++ resolved
@@ -18,23 +18,15 @@
     "typecheck": "tsc --noEmit"
   },
   "dependencies": {
-<<<<<<< HEAD
-    "@0xsequence/abi": "^0.39.0",
-    "@0xsequence/transactions": "^0.39.0",
-    "@0xsequence/multicall": "^0.39.0",
-    "@0xsequence/network": "^0.39.0",
-    "@0xsequence/utils": "^0.39.0",
+    "@0xsequence/abi": "^0.39.2",
+    "@0xsequence/transactions": "^0.39.2",
+    "@0xsequence/multicall": "^0.39.2",
+    "@0xsequence/network": "^0.39.2",
+    "@0xsequence/utils": "^0.39.2",
     "ethers": "^5.5.2",
     "fetch-ponyfill": "^7.1.0",
     "idb": "^7.0.1",
     "js-sha3": "^0.8.0"
-=======
-    "@0xsequence/abi": "^0.39.2",
-    "@0xsequence/multicall": "^0.39.2",
-    "@0xsequence/network": "^0.39.2",
-    "@0xsequence/utils": "^0.39.2",
-    "ethers": "^5.5.2"
->>>>>>> 848e2723
   },
   "peerDependencies": {},
   "devDependencies": {
