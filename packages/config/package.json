{
  "name": "@0xsequence/config",
  "version": "0.36.9",
  "description": "config sub-package for Sequence",
  "repository": "https://github.com/0xsequence/sequence.js/tree/master/packages/config",
  "source": "src/index.ts",
  "main": "dist/0xsequence-config.cjs.js",
  "module": "dist/0xsequence-config.esm.js",
  "author": "Horizon Blockchain Games",
  "license": "Apache-2.0",
  "scripts": {
    "test": "yarn test:concurrently 'yarn test:run'",
    "test:run": "yarn test:file tests/**/*.spec.ts",
    "test:file": "TS_NODE_PROJECT=../../tsconfig.test.json mocha -r ts-node/register --timeout 30000",
    "test:concurrently": "concurrently -k --success first 'yarn start:hardhat_b > /dev/null' 'yarn start:hardhat_a > /dev/null' ",
    "start:hardhat_a": "yarn run hardhat node --port 7547",
    "start:hardhat_b": "yarn run hardhat node --port 7548",
    "typecheck": "tsc --noEmit"
  },
  "dependencies": {
<<<<<<< HEAD
    "@0xsequence/abi": "^0.35.10",
    "@0xsequence/multicall": "^0.35.10",
    "@0xsequence/network": "^0.35.10",
    "@0xsequence/transactions": "^0.35.10",
    "@0xsequence/utils": "^0.35.10",
    "ethers": "^5.5.2",
    "fetch-ponyfill": "^7.1.0"
=======
    "@0xsequence/abi": "^0.36.9",
    "@0xsequence/multicall": "^0.36.9",
    "@0xsequence/network": "^0.36.9",
    "@0xsequence/utils": "^0.36.9",
    "ethers": "^5.5.2"
>>>>>>> 56030e90
  },
  "peerDependencies": {},
  "devDependencies": {},
  "files": [
    "src",
    "dist"
  ]
}<|MERGE_RESOLUTION|>--- conflicted
+++ resolved
@@ -18,21 +18,13 @@
     "typecheck": "tsc --noEmit"
   },
   "dependencies": {
-<<<<<<< HEAD
-    "@0xsequence/abi": "^0.35.10",
-    "@0xsequence/multicall": "^0.35.10",
-    "@0xsequence/network": "^0.35.10",
-    "@0xsequence/transactions": "^0.35.10",
-    "@0xsequence/utils": "^0.35.10",
-    "ethers": "^5.5.2",
-    "fetch-ponyfill": "^7.1.0"
-=======
     "@0xsequence/abi": "^0.36.9",
     "@0xsequence/multicall": "^0.36.9",
     "@0xsequence/network": "^0.36.9",
+    "@0xsequence/transactions": "^0.36.9",
     "@0xsequence/utils": "^0.36.9",
-    "ethers": "^5.5.2"
->>>>>>> 56030e90
+    "ethers": "^5.5.2",
+    "fetch-ponyfill": "^7.1.0"
   },
   "peerDependencies": {},
   "devDependencies": {},
