--- conflicted
+++ resolved
@@ -66,12 +66,7 @@
       rpcUrl: provider1.connection.url,
       provider: provider1,
       relayer: relayer1,
-<<<<<<< HEAD
       isDefaultChain: true,
-=======
-      isDefaultChain: true
-      // isAuthChain: true
->>>>>>> 9212c80b
     },
     {
       name: 'hardhat2',
@@ -85,22 +80,11 @@
   const memoryCofigTracker = new LocalConfigTracker(undefined, deployedWalletContext)
 
   // Account for managing multi-network wallets
-<<<<<<< HEAD
   const saccount = await SequenceAccount.create({
     networks,
     context: deployedWalletContext,
     configTracker: memoryCofigTracker
   }, swallet.config, owner)
-=======
-  const saccount = new SequenceAccount(
-    {
-      initialConfig: swallet.config,
-      networks,
-      context: deployedWalletContext
-    },
-    owner
-  )
->>>>>>> 9212c80b
 
   // the rpc signer via the wallet
   const walletRequestHandler = new WalletRequestHandler(saccount, null, networks)
