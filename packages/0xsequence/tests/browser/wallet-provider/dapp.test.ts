--- conflicted
+++ resolved
@@ -251,7 +251,6 @@
     assert.true(singleSignerAddress === walletConfig.signers[0].address, 'owner address check')
   })
 
-<<<<<<< HEAD
   // await test('signAuthMessage', async () => {
   //   // NOTE: by definition, signAuthMessage will always be directed at the authChain network
   //   const authNetwork = await wallet.getAuthNetwork()
@@ -292,48 +291,6 @@
   //   const singleSignerAddress = '0x4e37E14f5d5AAC4DF1151C6E8DF78B7541680853' // expected from mock-wallet owner
   //   assert.true(singleSignerAddress === walletConfig.signers[0].address, 'owner address check')    
   // })
-=======
-  await test('signAuthMessage', async () => {
-    // NOTE: by definition, signAuthMessage will always be directed at the authChain network
-    const authNetwork = await wallet.getAuthNetwork()
-
-    const address = await wallet.getAddress()
-    const chainId = authNetwork.chainId
-    const authProvider = wallet.getProvider(authNetwork)
-
-    assert.equal(chainId, 31338, 'chainId is 31338 (authChain)')
-    assert.equal(await authProvider.getChainId(), 31338, 'authProvider chainId is 31338')
-    assert.equal(await authProvider.getChainId(), await authProvider.getSigner().getChainId(), 'authProvider signer chainId is 31338')
-
-    // Sign the message
-    const message = 'hihi'
-    const sig = await signer.signMessage(message, chainId)
-    assert.equal(
-      sig,
-      '0x000100013fd9888b53c7d78755ed5304178a49c18eb15d438c85a5feabedba6eb634901b35c9184821aabbd1bb41be58f13469bc1c6eb21f7cc8f8639cbca9e2e53f78891c02',
-      'signAuthMessage, signature match'
-    )
-
-    // confirm that authSigner, the chain-bound provider, derived from the authProvider returns the same signature
-    const authSigner = authProvider.getSigner()
-    const sigChk = await authSigner.signMessage(message, chainId)
-    assert.equal(sigChk, sig, 'authSigner.signMessage returns the same sig')
-
-    const sigChk2 = await wallet.utils.signAuthMessage(message)
-    assert.equal(sigChk2, sig, 'wallet.utils.signAuthMessage returns the same sig')
-
-    // Verify the signature
-    const isValid = await wallet.utils.isValidMessageSignature(address, message, sig, chainId)
-    assert.true(isValid, 'signAuthMessage, signature is valid')
-
-    // Recover the address / config from the signature
-    const walletConfig = await wallet.utils.recoverWalletConfigFromMessage(address, message, sig, chainId)
-    assert.true(walletConfig.address === address, 'recover address')
-
-    const singleSignerAddress = '0x4e37E14f5d5AAC4DF1151C6E8DF78B7541680853' // expected from mock-wallet owner
-    assert.true(singleSignerAddress === walletConfig.signers[0].address, 'owner address check')    
-  })
->>>>>>> 56030e90
   
   await test('getBalance', async () => {
     // technically, the mock-wallet's single signer owner has some ETH..
