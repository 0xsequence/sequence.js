import { test, assert } from '../../utils/assert'
import { TypedDataDomain, TypedDataField } from '@ethersproject/abstract-signer'
import { Wallet, DefaultProviderConfig } from '@0xsequence/provider'
import { configureLogger } from '@0xsequence/utils'
import { testWalletContext } from '../testutils'

configureLogger({ logLevel: 'DEBUG', silence: false })

export const tests = async () => {
  //
  // Deploy Sequence WalletContext (deterministic). We skip deployment
  // as we rely on mock-wallet to deploy it.
  //
  const deployedWalletContext = testWalletContext
  console.log('walletContext:', deployedWalletContext)

  //
  // Setup
  //
  const providerConfig = { ...DefaultProviderConfig }
  providerConfig.walletAppURL = 'http://localhost:9999/mock-wallet/mock-wallet.test.html'

  const wallet = new Wallet('hardhat2', providerConfig)

  // provider + signer, by default if a chainId is not specified it will direct
  // requests to the defaultChain
  const provider = wallet.getProvider()
  const signer = wallet.getSigner()

  // clear it in case we're testing in browser session
  wallet.disconnect()

  await test('is logged out', async () => {
    assert.false(wallet.isConnected(), 'is logged out')
  })

  await test('is disconnected', async () => {
    assert.false(wallet.isConnected(), 'is disconnnected')
  })

  await test('connect / login', async () => {
    const { connected } = await wallet.connect({
      keepWalletOpened: true
    })
    assert.true(connected, 'is connected')
  })

  await test('isConnected', async () => {
    assert.true(wallet.isConnected(), 'is connected')
  })

  await test('check defaultNetwork is 31338', async () => {
    assert.equal(await provider.getChainId(), 31338, 'provider chainId is 31338')

    const network = await provider.getNetwork()
    assert.equal(network.chainId, 31338, 'chain id match')
  })

  await test('getNetworks()', async () => {
    const networks = await wallet.getNetworks()
    console.log('=> networks', networks)

<<<<<<< HEAD
    assert.true(networks[0].isDefaultChain, 'network0 is defaultChain')
    assert.true(!networks[1].isDefaultChain, 'network1 is not defaultChain')
=======
    // There is exactly one default chain
    assert.equal(networks.filter(network => network.isDefaultChain).length, 1, 'there is exactly one default chain')

    // There's exactly one auth chain
    assert.equal(networks.filter(network => network.isAuthChain).length, 1, 'there is exactly one auth chain')

    // The default chain's chain ID is 31338
    assert.equal(networks.filter(network => network.isDefaultChain)[0].chainId, 31338, 'default chain id is 31338')

    // The non-default chain's chain ID is 31337
    assert.equal(networks.filter(network => !network.isDefaultChain)[0].chainId, 31337, 'non-default chain id is 31337')
>>>>>>> 9212c80b

    // The auth chain's chain ID is 31338
    assert.equal(networks.filter(network => network.isAuthChain)[0].chainId, 31338, 'auth chain id is 31338')

    // The non-auth chain's chain ID is 31337
    assert.equal(networks.filter(network => !network.isAuthChain)[0].chainId, 31337, 'non-auth chain id is 31337')
  })

  await test('signMessage with our custom defaultChain', async () => {
    console.log('signing message...')
    const signer = wallet.getSigner()

    const message = 'Hi there! Please sign this message, 123456789, thanks.'

    // sign
    const sig = await signer.signMessage(message)

    // validate
    const isValid = await wallet.utils.isValidMessageSignature(await wallet.getAddress(), message, sig, await signer.getChainId())
    assert.true(isValid, 'signMessage sig is valid')

    // recover
    const walletConfig = await wallet.utils.recoverWalletConfigFromMessage(
      await wallet.getAddress(),
      message,
      sig,
      await signer.getChainId()
    )
    assert.equal(walletConfig.address, await wallet.getAddress(), 'signMessage, recovered address ok')
  })

  await test('signTypedData on defaultChain (in this case, hardhat2)', async () => {
    const address = await wallet.getAddress()
    const chainId = await wallet.getChainId()

    const domain: TypedDataDomain = {
      name: 'Ether Mail',
      version: '1',
      chainId: chainId,
      verifyingContract: '0xCcCCccccCCCCcCCCCCCcCcCccCcCCCcCcccccccC'
    }

    const types: { [key: string]: TypedDataField[] } = {
      Person: [
        { name: 'name', type: 'string' },
        { name: 'wallet', type: 'address' }
      ]
    }

    const message = {
      name: 'Bob',
      wallet: '0xbBbBBBBbbBBBbbbBbbBbbbbBBbBbbbbBbBbbBBbB'
    }

    const sig = await signer.signTypedData(domain, types, message)
    assert.equal(
      sig,
      '0x00010001e52e6b56dffd0a295e86eb43e9648de569c44a1036f59030021e9f6e47b581022fe852153d5fa5aa65d243e98f901875ab0a3ad9ea7b3c97fa86ee4886259e331c02',
      'signature match typed-data dapp'
    )

    // Verify typed data
    const isValid = await wallet.utils.isValidTypedDataSignature(address, { domain, types, message }, sig, chainId)
    assert.true(isValid, 'signature is valid - 4')

    // Recover config / address
    const walletConfig = await wallet.utils.recoverWalletConfigFromTypedData(address, { domain, types, message }, sig, chainId)
    assert.true(walletConfig.address === address, 'recover address - 4')

    const singleSignerAddress = '0x4e37E14f5d5AAC4DF1151C6E8DF78B7541680853' // expected from mock-wallet owner
    assert.true(singleSignerAddress === walletConfig.signers[0].address, 'owner address check')
  })
}<|MERGE_RESOLUTION|>--- conflicted
+++ resolved
@@ -60,28 +60,8 @@
     const networks = await wallet.getNetworks()
     console.log('=> networks', networks)
 
-<<<<<<< HEAD
     assert.true(networks[0].isDefaultChain, 'network0 is defaultChain')
     assert.true(!networks[1].isDefaultChain, 'network1 is not defaultChain')
-=======
-    // There is exactly one default chain
-    assert.equal(networks.filter(network => network.isDefaultChain).length, 1, 'there is exactly one default chain')
-
-    // There's exactly one auth chain
-    assert.equal(networks.filter(network => network.isAuthChain).length, 1, 'there is exactly one auth chain')
-
-    // The default chain's chain ID is 31338
-    assert.equal(networks.filter(network => network.isDefaultChain)[0].chainId, 31338, 'default chain id is 31338')
-
-    // The non-default chain's chain ID is 31337
-    assert.equal(networks.filter(network => !network.isDefaultChain)[0].chainId, 31337, 'non-default chain id is 31337')
->>>>>>> 9212c80b
-
-    // The auth chain's chain ID is 31338
-    assert.equal(networks.filter(network => network.isAuthChain)[0].chainId, 31338, 'auth chain id is 31338')
-
-    // The non-auth chain's chain ID is 31337
-    assert.equal(networks.filter(network => !network.isAuthChain)[0].chainId, 31337, 'non-auth chain id is 31337')
   })
 
   await test('signMessage with our custom defaultChain', async () => {
