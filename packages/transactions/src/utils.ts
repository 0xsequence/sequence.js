import { ethers, Signer, BigNumberish } from 'ethers'
import { Interface } from '@ethersproject/abi'
import { walletContracts } from '@0xsequence/abi'
import { WalletContext } from '@0xsequence/network'
import { Transaction, TransactionRequest, Transactionish, TransactionEncoded, NonceDependency } from './types'
import { subDigestOf } from '@0xsequence/utils'
import { SignedTransactionBundle, TransactionBundle } from '.'

export const MetaTransactionsType = `tuple(
  bool delegateCall,
  bool revertOnError,
  uint256 gasLimit,
  address target,
  uint256 value,
  bytes data
)[]`

<<<<<<< HEAD
=======
export function packMetaTransactionsData(...txs: Transaction[]): string {
  const nonce = readSequenceNonce(...txs)
  if (nonce === undefined) throw new Error('Encoding transactions without defined nonce')
  return packMetaTransactionsNonceData(nonce, ...txs)
}

>>>>>>> 56030e90
export function packMetaTransactionsNonceData(nonce: BigNumberish, ...txs: Transaction[]): string {
  return ethers.utils.defaultAbiCoder.encode(['uint256', MetaTransactionsType], [nonce, sequenceTxAbiEncode(txs)])
}

export function packMetaTransactionsData(txs: Transaction[]): string {
  return ethers.utils.defaultAbiCoder.encode([MetaTransactionsType], [sequenceTxAbiEncode(txs)])
}

export function unpackMetaTransactionData(data: string): Transaction[] {
  const [txs] = ethers.utils.defaultAbiCoder.decode([MetaTransactionsType], data)
  return txs.map((t: any) => ({
    to: t.target,
    value: t.value,
    data: t.data,
    gasLimit: t.gasLimit,
    delegateCall: t.delegateCall,
    revertOnError: t.revertOnError,
  }))
}

export function digestOfTransactions(...txs: Transaction[]): string {
  const nonce = readSequenceNonce(...txs)
  if (nonce === undefined) throw new Error('Computing hash for transactions without defined nonce')
  return digestOfTransactionsNonce(nonce, ...txs)
}

export function digestOfTransactionsNonce(nonce: BigNumberish, ...txs: Transaction[]) {
  return ethers.utils.keccak256(packMetaTransactionsNonceData(nonce, ...txs))
}

export function computeMetaTxnHash(address: string, chainId: BigNumberish, ...txs: Transaction[]): string {
  return subDigestOf(address, chainId, digestOfTransactions(...txs)).replace(/^0x/, '')
}

export async function toSequenceTransactions(
  wallet: Signer | string,
  txs: (Transaction | TransactionRequest)[],
  revertOnError: boolean = false,
  gasLimit: BigNumberish = ethers.constants.Zero
): Promise<Transaction[]> {
  // Bundles all transactions, including the auxiliary ones
  const allTxs = flattenAuxTransactions(txs)

  // Uses the lowest nonce found on TransactionRequest
  // if there are no nonces, it leaves an undefined nonce
  const nonces = (await Promise.all(txs.map(t => t.nonce))).filter(n => n !== undefined).map(n => ethers.BigNumber.from(n))
  const nonce = nonces.length !== 0 ? nonces.reduce((p, c) => (p.lt(c) ? p : c)) : undefined

  // Maps all transactions into SequenceTransactions
  return Promise.all(allTxs.map(tx => toSequenceTransaction(wallet, tx, revertOnError, gasLimit, nonce)))
}

export function flattenAuxTransactions(txs: (Transactionish | Transactionish)[]): (TransactionRequest | Transaction)[] {
  if (!Array.isArray(txs)) return flattenAuxTransactions([txs])
  return txs.reduce(function (p: Transactionish[], c: Transactionish) {
    if (Array.isArray(c)) {
      return p.concat(flattenAuxTransactions(c))
    }

    if ((<TransactionRequest>c).auxiliary) {
      return p.concat([c, ...flattenAuxTransactions((<TransactionRequest>c).auxiliary!)])
    }

    return p.concat(c)
  }, []) as (TransactionRequest | Transaction)[]
}

export async function toSequenceTransaction(
  wallet: Signer | string,
  tx: TransactionRequest | Transaction,
  revertOnError: boolean = false,
  gasLimit: BigNumberish = ethers.constants.Zero,
  nonce?: BigNumberish
): Promise<Transaction> {
  if (isSequenceTransaction(tx)) {
    return tx as Transaction
  }

  const txGas = tx.gasLimit === undefined ? (<any>tx).gas : tx.gasLimit

  if (tx.to) {
    return {
      delegateCall: false,
      revertOnError: revertOnError,
      gasLimit: txGas ? await txGas : gasLimit,
      to: await tx.to,
      value: tx.value ? await tx.value : 0,
      data: (await tx.data)!,
      nonce: nonce ? nonce : await tx.nonce
    }
  } else {
    const walletInterface = new Interface(walletContracts.mainModule.abi)
    const data = walletInterface.encodeFunctionData(walletInterface.getFunction('createContract'), [tx.data])
    const address = typeof wallet === 'string' ? wallet : wallet.getAddress()

    return {
      delegateCall: false,
      revertOnError: revertOnError,
      gasLimit: txGas ? await txGas : gasLimit,
      to: await address,
      value: tx.value ? await tx.value : 0,
      data: data,
      nonce: nonce ? nonce : await tx.nonce
    }
  }
}

export function isAsyncSendable(target: any) {
  return target.send || target.sendAsync
}

export function isSequenceTransaction(tx: any): tx is Transaction {
  return tx.delegateCall !== undefined || tx.revertOnError !== undefined
}

export function hasSequenceTransactions(txs: any[]) {
  return txs.find(t => isSequenceTransaction(t)) !== undefined
}

export function readSequenceNonce(...txs: Transaction[]): BigNumberish | undefined {
  const sample = txs.find(t => t.nonce !== undefined)
  if (!sample) {
    return undefined
  }
  const sampleNonce = ethers.BigNumber.from(sample.nonce)

  if (txs.find(t => t.nonce !== undefined && !ethers.BigNumber.from(t.nonce).eq(sampleNonce))) {
    throw new Error('Mixed nonces on Sequence transactions')
  }

  return sample ? sample.nonce : undefined
}

export function sequenceTxAbiEncode(txs: Transaction[]): TransactionEncoded[] {
  return txs.map(t => ({
    delegateCall: t.delegateCall === true,
    revertOnError: t.revertOnError === true,
    gasLimit: t.gasLimit !== undefined ? t.gasLimit : ethers.constants.Zero,
    target: t.to ?? ethers.constants.AddressZero,
    value: t.value !== undefined ? t.value : ethers.constants.Zero,
    data: t.data !== undefined ? t.data : []
  }))
}

export function appendNonce(txs: Transaction[], nonce: BigNumberish): Transaction[] {
  return txs.map((t: Transaction) => ({ ...t, nonce }))
}

export function makeExpirable(context: WalletContext, txs: Transaction[], expiration: BigNumberish): Transaction[] {
  const sequenceUtils = new Interface(walletContracts.sequenceUtils.abi)

  if (!context || !context.sequenceUtils) {
    throw new Error('Undefined sequenceUtils')
  }

  return [
    {
      delegateCall: false,
      revertOnError: true,
      gasLimit: 0,
      to: context.sequenceUtils,
      value: 0,
      data: sequenceUtils.encodeFunctionData(sequenceUtils.getFunction('requireNonExpired'), [expiration])
    },
    ...txs
  ]
}

export function makeAfterNonce(context: WalletContext, txs: Transaction[], dep: NonceDependency): Transaction[] {
  const sequenceUtils = new Interface(walletContracts.sequenceUtils.abi)

  if (!context || !context.sequenceUtils) {
    throw new Error('Undefined sequenceUtils')
  }

  return [
    {
      delegateCall: false,
      revertOnError: true,
      gasLimit: 0,
      to: context.sequenceUtils,
      value: 0,
      data: sequenceUtils.encodeFunctionData(sequenceUtils.getFunction('requireMinNonce'), [
        dep.address,
        dep.space ? encodeNonce(dep.space, dep.nonce) : dep.nonce
      ])
    },
    ...txs
  ]
}

export function encodeNonce(space: BigNumberish, nonce: BigNumberish): ethers.BigNumber {
  const bspace = ethers.BigNumber.from(space)
  const bnonce = ethers.BigNumber.from(nonce)

  const shl = ethers.constants.Two.pow(ethers.BigNumber.from(96))

  if (!bnonce.div(shl).eq(ethers.constants.Zero)) {
    throw new Error('Space already encoded')
  }

  return bnonce.add(bspace.mul(shl))
}

export function decodeNonce(nonce: BigNumberish): [ethers.BigNumber, ethers.BigNumber] {
  const bnonce = ethers.BigNumber.from(nonce)
  const shr = ethers.constants.Two.pow(ethers.BigNumber.from(96))

  return [bnonce.div(shr), bnonce.mod(shr)]
}

export function isTransactionBundle(cand: any): cand is TransactionBundle {
  return (
    cand !== undefined &&
    cand.entrypoint !== undefined &&
    cand.chainId !== undefined &&
    cand.transactions !== undefined &&
    cand.nonce !== undefined &&
    cand.intent !== undefined &&
    cand.intent.digest !== undefined &&
    cand.intent.wallet !== undefined &&
    Array.isArray(cand.transactions) &&
    (<TransactionBundle>cand).transactions.reduce((p, c) => p && isSequenceTransaction(c), true)
  )
}

export function isSignedTransactionBundle(cand: any): cand is SignedTransactionBundle {
  return (
    cand !== undefined &&
    cand.signature !== undefined &&
    cand.signature !== '' &&
    isTransactionBundle(cand)
  )
}

export async function encodeBundleExecData(bundle: TransactionBundle): Promise<string> {
  const walletInterface = new ethers.utils.Interface(walletContracts.mainModule.abi)
  return walletInterface.encodeFunctionData(walletInterface.getFunction('execute'),
    isSignedTransactionBundle(bundle) ? [
      // Signed transaction bundle has all 3 parameters
      sequenceTxAbiEncode(bundle.transactions),
      bundle.nonce,
      bundle.signature
    ] : [
      // Unsigned bundle may be a GuestModule call, so signature and nonce are missing
      sequenceTxAbiEncode(bundle.transactions),
      0,
      []
    ]
  )
}

export async function fromTransactionish(
  context: WalletContext,
  wallet: string,
  transaction: Transactionish
): Promise<Transaction[]> {
  let stx: Transaction[] = []

  if (Array.isArray(transaction)) {
    if (hasSequenceTransactions(transaction)) {
      stx = transaction as Transaction[]
    } else {
      stx = await toSequenceTransactions(wallet, transaction)
    }
  } else if (isSequenceTransaction(transaction)) {
    stx = [transaction]
  } else {
    stx = await toSequenceTransactions(wallet, [transaction])
  }

  // If transaction is marked as expirable
  // append expirable require
  if ((<TransactionRequest>transaction).expiration) {
    stx = makeExpirable(context, stx, (<TransactionRequest>transaction).expiration!)
  }

  // If transaction depends on another nonce
  // append after nonce requirement
  if ((<TransactionRequest>transaction).afterNonce) {
    const after = (<TransactionRequest>transaction).afterNonce
    stx = makeAfterNonce(
      context,
      stx,
      (<NonceDependency>after).address
        ? {
            address: (<NonceDependency>after).address,
            nonce: (<NonceDependency>after).nonce,
            space: (<NonceDependency>after).space
          }
        : {
            address: wallet,
            nonce: <BigNumberish>after
          }
    )
  }

  return stx
}<|MERGE_RESOLUTION|>--- conflicted
+++ resolved
@@ -15,15 +15,6 @@
   bytes data
 )[]`
 
-<<<<<<< HEAD
-=======
-export function packMetaTransactionsData(...txs: Transaction[]): string {
-  const nonce = readSequenceNonce(...txs)
-  if (nonce === undefined) throw new Error('Encoding transactions without defined nonce')
-  return packMetaTransactionsNonceData(nonce, ...txs)
-}
-
->>>>>>> 56030e90
 export function packMetaTransactionsNonceData(nonce: BigNumberish, ...txs: Transaction[]): string {
   return ethers.utils.defaultAbiCoder.encode(['uint256', MetaTransactionsType], [nonce, sequenceTxAbiEncode(txs)])
 }
