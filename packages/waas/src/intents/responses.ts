import {
  IntentDataSendTransaction,
  IntentResponseGetSession,
  IntentResponseSessionClosed,
  IntentResponseSignedMessage,
  IntentResponseTransactionFailed,
  IntentResponseTransactionReceipt,
  IntentResponseValidateSession,
  IntentResponseValidationFinished,
  IntentResponseValidationRequired
} from '../clients/intent.gen'

export type PayloadResponse<T> = {
  code: string
  data: T
}

export type ValidationRequiredResponse = {
  code: 'validationRequired'
  data: {
    sessionId: string
  }
}

type MetaTxnReceiptLog = {
  address: string
  topics: string[]
  data: string
}

type MetaTxnReceipt = {
  id: string
  status: string
  revertReason?: string | null
  index: number
  logs: MetaTxnReceiptLog[]
  receipts: MetaTxnReceipt[]
  txnReceipt: string
}

type SimulateResult = {
  executed: boolean
  succeeded: boolean
  result: string | null
  reason: string | null
  gasUsed: number
  gasLimit: number
}

export type SentTransactionResponse = {
  code: 'transactionReceipt'
  data: {
    txHash: string
    metaTxHash: string
    request: IntentDataSendTransaction
    receipt: MetaTxnReceipt
    nativeReceipt?: any | null
    simulations?: SimulateResult[]
  }
}

export type TransactionFailedResponse = {
  code: 'transactionFailed'
  data: {
    error: string
    request: IntentDataSendTransaction
    simulations: SimulateResult[]
  }
}

export type MaySentTransactionResponse = SentTransactionResponse | TransactionFailedResponse

export enum FeeTokenType {
  unknown = 'unknown',
  erc20Token = 'erc20Token',
  erc1155Token = 'erc1155Token'
}

export interface FeeOption {
  token: FeeToken
  to: string
  value: string
  gasLimit: number
}

export interface FeeToken {
  chainId: number
  name: string
  symbol: string
  type: FeeTokenType
  decimals?: number
  logoURL: string
  contractAddress?: string
  tokenID?: string
}

export type FeeOptionsResponse = {
  code: 'feeOptions'
  data: {
    feeOptions: FeeOption[]
    feeQuote?: string
  }
}

export type OpenSessionResponse = {
  code: 'sessionOpened'
  data: {
    sessionId: string
    wallet: string
  }
}

export type CloseSessionResponse = {
  code: 'sessionClosed'
}

export type ListSessionsResponse = {
  code: 'listSessions'
  data: {
    sessions: any[]
  }
}

export type SignedMessageResponse = {
  code: 'signedMessage'
  data: {
    message: string
    signature: string
  }
}

export type SessionAuthProofResponse = {
  code: 'sessionAuthProof'
  data: {
    sessionId: string
    network: string
    wallet: string
    message: string
    signature: string
  }
}

export type ValidateSessionResponse = {
  code: 'startedSessionValidation'
  data: {}
}

export type FinishValidateSessionResponse = {
  code: 'finishedSessionValidation'
  data: {
    isValid: boolean
  }
}

export type GetSessionResponse = {
  code: 'getSessionResponse'
  data: {
    session: string
    wallet: string
    validated: boolean
  }
}

export function isOpenSessionResponse(receipt: any): receipt is OpenSessionResponse {
  return (
    typeof receipt === 'object' &&
    typeof receipt.code === 'string' &&
    receipt.code === 'sessionOpened' &&
    typeof receipt.data === 'object' &&
    typeof receipt.data.sessionId === 'string' &&
    typeof receipt.data.wallet === 'string'
  )
}

export function isSentTransactionResponse(receipt: any): receipt is SentTransactionResponse {
  return (
    typeof receipt === 'object' &&
    typeof receipt.code === 'string' &&
    receipt.code === 'transactionReceipt' &&
    typeof receipt.data === 'object' &&
    typeof receipt.data.txHash === 'string' &&
    typeof receipt.data.receipt === 'object' &&
    typeof receipt.data.request === 'object'
  )
}

export function isTimedOutTransactionResponse(receipt: any): receipt is SentTransactionResponse {
  return (
    typeof receipt === 'object' &&
    typeof receipt.code === 'string' &&
    receipt.code === 'transactionReceipt' &&
    typeof receipt.data === 'object' &&
    typeof receipt.data.metaTxHash === 'string' &&
    !receipt.data.txHash &&
    typeof receipt.data.request === 'object'
  )
}

export function isFailedTransactionResponse(receipt: any): receipt is TransactionFailedResponse {
  return (
    typeof receipt === 'object' &&
    typeof receipt.code === 'string' &&
    receipt.code === 'transactionFailed' &&
    typeof receipt.data === 'object' &&
    typeof receipt.data.request === 'object' &&
    Array.isArray(receipt.data.simulations) &&
    typeof receipt.data.error === 'string'
  )
}

export function isMaySentTransactionResponse(receipt: any): receipt is MaySentTransactionResponse {
  return isSentTransactionResponse(receipt) || isFailedTransactionResponse(receipt) || isTimedOutTransactionResponse(receipt)
}

export function isSignedMessageResponse(receipt: any): receipt is SignedMessageResponse {
  return (
    typeof receipt === 'object' &&
    typeof receipt.code === 'string' &&
    receipt.code === 'signedMessage' &&
    typeof receipt.data === 'object' &&
    typeof receipt.data.message === 'string' &&
    typeof receipt.data.signature === 'string'
  )
}

<<<<<<< HEAD
export function isFeeOptionsResponse(receipt: any): receipt is FeeOptionsResponse {
  return (
    typeof receipt === 'object' &&
    typeof receipt.code === 'string' &&
    receipt.code === 'feeOptions' &&
    typeof receipt.data === 'object' &&
    Array.isArray(receipt.data.feeOptions)
=======
export function isSessionAuthProofResponse(receipt: any): receipt is SessionAuthProofResponse {
  return (
    typeof receipt === 'object' &&
    typeof receipt.code === 'string' &&
    receipt.code === 'sessionAuthProof' &&
    typeof receipt.data === 'object' &&
    typeof receipt.data.sessionId === 'string' &&
    typeof receipt.data.network === 'string' &&
    typeof receipt.data.wallet === 'string' &&
    typeof receipt.data.message === 'string' &&
    typeof receipt.data.signature === 'string'
>>>>>>> 30b4b374
  )
}

export function isValidationRequiredResponse(receipt: any): receipt is ValidationRequiredResponse {
  return (
    typeof receipt === 'object' &&
    typeof receipt.code === 'string' &&
    receipt.code === 'validationRequired' &&
    typeof receipt.data === 'object' &&
    typeof receipt.data.sessionId === 'string'
  )
}

export function isValidateSessionResponse(receipt: any): receipt is ValidateSessionResponse {
  return (
    typeof receipt === 'object' &&
    typeof receipt.code === 'string' &&
    receipt.code === 'startedSessionValidation' &&
    typeof receipt.data === 'object'
  )
}

export function isFinishValidateSessionResponse(receipt: any): receipt is FinishValidateSessionResponse {
  return (
    typeof receipt === 'object' &&
    typeof receipt.code === 'string' &&
    receipt.code === 'finishedSessionValidation' &&
    typeof receipt.data === 'object'
  )
}

export function isCloseSessionResponse(receipt: any): receipt is CloseSessionResponse {
  return typeof receipt === 'object' && typeof receipt.code === 'string' && receipt.code === 'sessionClosed'
}

export function isGetSessionResponse(receipt: any): receipt is GetSessionResponse {
  return (
    typeof receipt === 'object' &&
    typeof receipt.code === 'string' &&
    receipt.code === 'getSessionResponse' &&
    typeof receipt.data === 'object' &&
    typeof receipt.data.session === 'string' &&
    typeof receipt.data.wallet === 'string'
  )
}<|MERGE_RESOLUTION|>--- conflicted
+++ resolved
@@ -223,15 +223,6 @@
   )
 }
 
-<<<<<<< HEAD
-export function isFeeOptionsResponse(receipt: any): receipt is FeeOptionsResponse {
-  return (
-    typeof receipt === 'object' &&
-    typeof receipt.code === 'string' &&
-    receipt.code === 'feeOptions' &&
-    typeof receipt.data === 'object' &&
-    Array.isArray(receipt.data.feeOptions)
-=======
 export function isSessionAuthProofResponse(receipt: any): receipt is SessionAuthProofResponse {
   return (
     typeof receipt === 'object' &&
@@ -243,7 +234,16 @@
     typeof receipt.data.wallet === 'string' &&
     typeof receipt.data.message === 'string' &&
     typeof receipt.data.signature === 'string'
->>>>>>> 30b4b374
+  )
+}
+
+export function isFeeOptionsResponse(receipt: any): receipt is FeeOptionsResponse {
+  return (
+    typeof receipt === 'object' &&
+    typeof receipt.code === 'string' &&
+    receipt.code === 'feeOptions' &&
+    typeof receipt.data === 'object' &&
+    Array.isArray(receipt.data.feeOptions)
   )
 }
 
