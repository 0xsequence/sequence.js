--- conflicted
+++ resolved
@@ -8,11 +8,7 @@
   SessionSignature,
   Signature as SignatureTypes,
 } from '@0xsequence/sequence-primitives'
-<<<<<<< HEAD
-import { Address, Hex, Provider, Secp256k1 } from 'ox'
-=======
 import { AbiFunction, Address, Bytes, Hex, Provider, Secp256k1 } from 'ox'
->>>>>>> 883cddb6
 import { IdentitySigner } from '../identity'
 
 type SessionManagerConfiguration = {
