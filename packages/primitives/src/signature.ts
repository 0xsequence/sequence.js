--- conflicted
+++ resolved
@@ -1,5 +1,4 @@
 import { Address, Bytes } from 'ox'
-<<<<<<< HEAD
 import {
   Configuration,
   Leaf,
@@ -28,27 +27,20 @@
 export const FLAG_SIGNATURE_EIP712 = 8
 export const FLAG_SIGNATURE_SAPIENT = 9
 export const FLAG_SIGNATURE_SAPIENT_COMPACT = 10
-=======
-import { Leaf, SapientSigner, SignerLeaf, SubdigestLeaf, Topology, isSapientSigner, isSignerLeaf } from './config'
->>>>>>> 30d79048
 
 export type SignedSignerLeaf = SignerLeaf & {
   signature:
-    | {
-        r: Bytes.Bytes
-        s: Bytes.Bytes
-        v: number
-        type: 'eth_sign' | 'hash'
-      }
-    | {
-<<<<<<< HEAD
-        address: `0x${string}`
-        data: Uint8Array
-=======
-        data: Bytes.Bytes
->>>>>>> 30d79048
-        type: 'erc1271'
-      }
+  | {
+    r: Bytes.Bytes
+    s: Bytes.Bytes
+    v: number
+    type: 'eth_sign' | 'hash'
+  }
+  | {
+    address: `0x${string}`
+    data: Bytes.Bytes
+    type: 'erc1271'
+  }
 }
 
 export type SignedSapientSignerLeaf = SapientSigner & {
@@ -61,32 +53,22 @@
 export type RawSignerLeaf = {
   weight: bigint
   signature:
-    | {
-        r: Bytes.Bytes
-        s: Bytes.Bytes
-        v: number
-        type: 'eth_sign' | 'hash'
-      }
-    | {
-<<<<<<< HEAD
-        address: `0x${string}`
-        data: Uint8Array
-        type: 'erc1271'
-      }
-    | {
-        address: `0x${string}`
-        data: Uint8Array
-=======
-        address: string
-        data: Bytes.Bytes
-        type: 'erc1271'
-      }
-    | {
-        address: string
-        data: Bytes.Bytes
->>>>>>> 30d79048
-        type: 'sapient' | 'sapient_compact'
-      }
+  | {
+    r: Bytes.Bytes
+    s: Bytes.Bytes
+    v: number
+    type: 'eth_sign' | 'hash'
+  }
+  | {
+    address: `0x${string}`
+    data: Bytes.Bytes
+    type: 'erc1271'
+  }
+  | {
+    address: `0x${string}`
+    data: Bytes.Bytes
+    type: 'sapient' | 'sapient_compact'
+  }
 }
 
 export type RawNestedLeaf = {
@@ -577,11 +559,11 @@
 
   if (isNestedLeaf(topology) || isRawNestedLeaf(topology)) {
     const nested = encodeTopology(topology.tree, options)
-    
+
     // - XX00 : Weight (00 = dynamic, 01 = 1, 10 = 2, 11 = 3)
     // - 00XX : Threshold (00 = dynamic, 01 = 1, 10 = 2, 11 = 3)
     let flag = FLAG_NESTED << 4
-    
+
     let weightBytes = Bytes.fromArray([])
     if (topology.weight <= 3n) {
       flag |= Number(topology.weight) << 2
@@ -632,7 +614,7 @@
       } else {
         throw new Error('Weight too large')
       }
-      
+
       const r = Bytes.padLeft(topology.signature.r, 32)
       const s = Bytes.padLeft(topology.signature.s, 32)
       if (topology.signature.v % 2 !== 0) {
@@ -652,7 +634,7 @@
       if (signatureSize > 3) {
         throw new Error('Signature too large')
       }
-      
+
       flag |= signatureSize << 2
 
       let weightBytes = Bytes.fromArray([])
