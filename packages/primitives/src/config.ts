import { Address, Bytes, Hash, Hex } from 'ox'

export type SignerLeaf = {
  address: Address.Address
  weight: bigint
  imageHash: undefined
}

export type SapientSigner = {
  address: Address.Address
  weight: bigint
  imageHash: Bytes.Bytes
}

export type SubdigestLeaf = {
  digest: Bytes.Bytes
}

export type NestedLeaf = {
  tree: Topology
  weight: bigint
  threshold: bigint
}

export type NodeLeaf = Bytes.Bytes

export type Node = [Topology, Topology]

export type Leaf = SignerLeaf | SubdigestLeaf | NodeLeaf | NestedLeaf | SapientSigner

export type Topology = Node | Leaf

export type Configuration = {
  threshold: bigint
  checkpoint: bigint
  topology: Topology
  checkpointer?: Address.Address
}

<<<<<<< HEAD
export function isSignerLeaf(cand: any): cand is SignerLeaf {
  return (
    typeof cand === 'object' &&
    'address' in cand &&
    'weight' in cand &&
    !('imageHash' in cand)
  )
}

export function isSapientSignerLeaf(cand: any): cand is SapientSigner {
  return (
    typeof cand === 'object' &&
    'address' in cand &&
    'weight' in cand &&
    'imageHash' in cand
  )
=======
export function isSignerLeaf(cand: Topology): cand is SignerLeaf {
  return typeof cand === 'object' && 'address' in cand && 'weight' in cand && !('imageHash' in cand)
}

export function isSapientSigner(cand: Topology): cand is SapientSigner {
  return typeof cand === 'object' && 'address' in cand && 'weight' in cand && 'imageHash' in cand
>>>>>>> 30d79048
}

export function isSubdigestLeaf(cand: any): cand is SubdigestLeaf {
  return typeof cand === 'object' && 'digest' in cand
}

export function isNodeLeaf(cand: any): cand is NodeLeaf {
  return cand instanceof Uint8Array && cand.length === 32
}

<<<<<<< HEAD
export function isNestedLeaf(cand: any): cand is NestedLeaf {
  return (
    typeof cand === 'object' &&
    !Array.isArray(cand) &&
    'tree' in cand &&
    'weight' in cand &&
    'threshold' in cand
  )
}

export function isNode(cand: any): cand is Node {
  return (
    Array.isArray(cand) &&
    cand.length === 2 &&
    isTopology(cand[0]) &&
    isTopology(cand[1])
  )
=======
export function isNestedLeaf(cand: Topology): cand is NestedLeaf {
  return typeof cand === 'object' && !Array.isArray(cand) && 'tree' in cand && 'weight' in cand && 'threshold' in cand
}

export function isNode(cand: Topology): cand is Node {
  return Array.isArray(cand) && cand.length === 2 && isLeaf(cand[0]) && isLeaf(cand[1])
>>>>>>> 30d79048
}

export function isConfiguration(cand: any): cand is Configuration {
  return typeof cand === 'object' && 'threshold' in cand && 'checkpoint' in cand && 'topology' in cand
}

export function isLeaf(cand: Topology): cand is Leaf {
<<<<<<< HEAD
  return (
    isSignerLeaf(cand) ||
    isSapientSignerLeaf(cand) ||
    isSubdigestLeaf(cand) ||
    isNodeLeaf(cand) ||
    isNestedLeaf(cand)
  )
}

export function isTopology(cand: any): cand is Topology {
  return isNode(cand) || isLeaf(cand)
}

export function hashConfiguration(
  topology: Topology | Configuration,
): Uint8Array {
=======
  return isSignerLeaf(cand) || isSapientSigner(cand) || isSubdigestLeaf(cand) || isNodeLeaf(cand) || isNestedLeaf(cand)
}

export function getSigners(configuration: Configuration | Topology): {
  signers: Address.Address[]
  isComplete: boolean
} {
  const signers = new Set<Address.Address>()
  let isComplete = true

  const scan = (topology: Topology) => {
    if (isNode(topology)) {
      scan(topology[0])
      scan(topology[1])
    } else if (isSignerLeaf(topology)) {
      if (topology.weight) {
        signers.add(topology.address)
      }
    } else if (isNodeLeaf(topology)) {
      isComplete = false
    } else if (isNestedLeaf(topology)) {
      if (topology.weight) {
        scan(topology.tree)
      }
    }
  }

  scan(isConfiguration(configuration) ? configuration.topology : configuration)

  return { signers: Array.from(signers), isComplete }
}

export function getWeight(configuration: Configuration, signers: Address.Address[]): bigint {
  const set = new Set(signers)

  const scan = (topology: Topology): bigint => {
    if (isNode(topology)) {
      return scan(topology[0]) + scan(topology[1])
    } else if (isSignerLeaf(topology)) {
      return set.has(topology.address) ? topology.weight : 0n
    } else if (isNestedLeaf(topology)) {
      return scan(topology.tree) >= topology.threshold ? topology.weight : 0n
    } else {
      return 0n
    }
  }

  return scan(isConfiguration(configuration) ? configuration.topology : configuration)
}

export function hashConfiguration(topology: Topology | Configuration): Bytes.Bytes {
>>>>>>> 30d79048
  if (isConfiguration(topology)) {
    let root = hashConfiguration(topology.topology)
    root = Hash.keccak256(Bytes.concat(root, Bytes.fromNumber(topology.threshold)))
    root = Hash.keccak256(Bytes.concat(root, Bytes.fromNumber(topology.checkpoint)))
    root = Hash.keccak256(
      Bytes.concat(root, Bytes.fromHex(topology.checkpointer ?? '0x0000000000000000000000000000000000000000')),
    )
    return root
  }

  if (isSignerLeaf(topology)) {
    const addrBigInt = Hex.toBigInt(topology.address)
    const combined = (topology.weight << 160n) | addrBigInt
    return Bytes.padLeft(Bytes.fromNumber(combined), 32)
  }

  if (isSapientSignerLeaf(topology)) {
    return Hash.keccak256(
      Bytes.concat(
        Bytes.fromString('Sequence sapient config:\n'),
        Bytes.fromHex(topology.address),
        Bytes.padLeft(Bytes.fromNumber(topology.weight), 32),
        topology.imageHash,
      ),
    )
  }

  if (isSubdigestLeaf(topology)) {
    return Hash.keccak256(Bytes.concat(Bytes.fromString('Sequence static digest:\n'), topology.digest))
  }

  if (isNodeLeaf(topology)) {
    return topology
  }

  if (isNestedLeaf(topology)) {
    return Hash.keccak256(
      Bytes.concat(
        Bytes.fromString('Sequence nested config:\n'),
        hashConfiguration(topology.tree),
        Bytes.padLeft(Bytes.fromNumber(topology.threshold), 32),
        Bytes.padLeft(Bytes.fromNumber(topology.weight), 32),
      ),
    )
  }

  if (isNode(topology)) {
    return Hash.keccak256(Bytes.concat(hashConfiguration(topology[0]), hashConfiguration(topology[1])))
  }

  throw new Error('Invalid topology')
}

export function configToJson(item: Topology | Configuration): string {
  function encodeTopology(topology: Topology): any {
    if (isNode(topology)) {
      return {
        type: 'Node',
        left: encodeTopology(topology[0]),
        right: encodeTopology(topology[1]),
      }
    } else if (isSignerLeaf(topology)) {
      return {
        type: 'SignerLeaf',
        address: topology.address,
        weight: topology.weight.toString(),
      }
    } else if (isSapientSignerLeaf(topology)) {
      return {
        type: 'SapientSignerLeaf',
        address: topology.address,
        weight: topology.weight.toString(),
        imageHash: Bytes.toHex(topology.imageHash),
      }
    } else if (isSubdigestLeaf(topology)) {
      return {
        type: 'SubdigestLeaf',
        digest: Bytes.toHex(topology.digest),
      }
    } else if (isNodeLeaf(topology)) {
      return {
        type: 'NodeLeaf',
        data: Bytes.toHex(topology),
      }
    } else if (isNestedLeaf(topology)) {
      return {
        type: 'NestedLeaf',
        tree: encodeTopology(topology.tree),
        weight: topology.weight.toString(),
        threshold: topology.threshold.toString(),
      }
    }
    throw new Error('encodeTopology: Unrecognized Topology')
  }

  if (isConfiguration(item)) {
    return JSON.stringify({
      type: 'Configuration',
      threshold: item.threshold.toString(),
      checkpoint: item.checkpoint.toString(),
      checkpointer: item.checkpointer ?? '0x0000000000000000000000000000000000000000',
      topology: encodeTopology(item.topology),
    })
  } else {
    // It's just a Topology
    return JSON.stringify(encodeTopology(item))
  }
}

export function configFromJson(json: string): Topology | Configuration {
  const parsed = JSON.parse(json)

  function decodeTopology(obj: any): Topology {
    if (!obj || typeof obj !== 'object') {
      throw new Error('decodeTopology: Invalid object')
    }
    switch (obj.type) {
      case 'Node':
        return [decodeTopology(obj.left), decodeTopology(obj.right)]
      case 'SignerLeaf':
        return {
          address: obj.address,
          weight: BigInt(obj.weight),
        }
      case 'SapientSignerLeaf':
        return {
          address: obj.address,
          weight: BigInt(obj.weight),
          imageHash: Bytes.fromHex(obj.imageHash),
        }
      case 'SubdigestLeaf':
        return {
          digest: Bytes.fromHex(obj.digest),
        }
      case 'NodeLeaf':
        return Bytes.fromHex(obj.data)
      case 'NestedLeaf':
        return {
          tree: decodeTopology(obj.tree),
          weight: BigInt(obj.weight),
          threshold: BigInt(obj.threshold),
        }
      default:
        throw new Error('decodeTopology: Unrecognized type ' + obj.type)
    }
  }

  if (parsed.type === 'Configuration') {
    return {
      threshold: BigInt(parsed.threshold),
      checkpoint: BigInt(parsed.checkpoint),
      checkpointer: parsed.checkpointer ?? '0x0000000000000000000000000000000000000000',
      topology: decodeTopology(parsed.topology),
    }
  } else {
    return decodeTopology(parsed)
  }
}

export function topologyToJson(topology: Topology): string {
  function encodeTopology(top: Topology): any {
    if (isNode(top)) {
      return {
        type: 'Node',
        left: encodeTopology(top[0]),
        right: encodeTopology(top[1]),
      }
    } else if (isSignerLeaf(top)) {
      return {
        type: 'SignerLeaf',
        address: top.address,
        weight: top.weight.toString(),
      }
    } else if (isSapientSignerLeaf(top)) {
      return {
        type: 'SapientSignerLeaf',
        address: top.address,
        weight: top.weight.toString(),
        imageHash: Bytes.toHex(top.imageHash),
      }
    } else if (isSubdigestLeaf(top)) {
      return {
        type: 'SubdigestLeaf',
        digest: Bytes.toHex(top.digest),
      }
    } else if (isNodeLeaf(top)) {
      return {
        type: 'NodeLeaf',
        data: Bytes.toHex(top),
      }
    } else if (isNestedLeaf(top)) {
      return {
        type: 'NestedLeaf',
        tree: encodeTopology(top.tree),
        weight: top.weight.toString(),
        threshold: top.threshold.toString(),
      }
    }
    throw new Error('topologyToJson: Unrecognized Topology')
  }

  return JSON.stringify(encodeTopology(topology))
}

export function topologyFromJson(json: string): Topology {
  // We'll parse just a Topology here
  const parsed = JSON.parse(json)

  function decodeTopology(obj: any): Topology {
    if (!obj || typeof obj !== 'object') {
      throw new Error('topologyFromJson: Invalid object')
    }
    switch (obj.type) {
      case 'Node':
        return [decodeTopology(obj.left), decodeTopology(obj.right)]
      case 'SignerLeaf':
        return {
          address: obj.address,
          weight: BigInt(obj.weight),
        }
      case 'SapientSignerLeaf':
        return {
          address: obj.address,
          weight: BigInt(obj.weight),
          imageHash: Bytes.padLeft(Bytes.fromHex(obj.imageHash), 32),
        }
      case 'SubdigestLeaf':
        return {
          digest: Bytes.padLeft(Bytes.fromHex(obj.digest), 32),
        }
      case 'NodeLeaf':
        return Bytes.padLeft(Bytes.fromHex(obj.data), 32)
      case 'NestedLeaf':
        return {
          tree: decodeTopology(obj.tree),
          weight: BigInt(obj.weight),
          threshold: BigInt(obj.threshold),
        }
      default:
        throw new Error('topologyFromJson: Unrecognized type ' + obj.type)
    }
  }

  return decodeTopology(parsed)
}<|MERGE_RESOLUTION|>--- conflicted
+++ resolved
@@ -37,7 +37,6 @@
   checkpointer?: Address.Address
 }
 
-<<<<<<< HEAD
 export function isSignerLeaf(cand: any): cand is SignerLeaf {
   return (
     typeof cand === 'object' &&
@@ -54,14 +53,6 @@
     'weight' in cand &&
     'imageHash' in cand
   )
-=======
-export function isSignerLeaf(cand: Topology): cand is SignerLeaf {
-  return typeof cand === 'object' && 'address' in cand && 'weight' in cand && !('imageHash' in cand)
-}
-
-export function isSapientSigner(cand: Topology): cand is SapientSigner {
-  return typeof cand === 'object' && 'address' in cand && 'weight' in cand && 'imageHash' in cand
->>>>>>> 30d79048
 }
 
 export function isSubdigestLeaf(cand: any): cand is SubdigestLeaf {
@@ -72,7 +63,6 @@
   return cand instanceof Uint8Array && cand.length === 32
 }
 
-<<<<<<< HEAD
 export function isNestedLeaf(cand: any): cand is NestedLeaf {
   return (
     typeof cand === 'object' &&
@@ -90,14 +80,6 @@
     isTopology(cand[0]) &&
     isTopology(cand[1])
   )
-=======
-export function isNestedLeaf(cand: Topology): cand is NestedLeaf {
-  return typeof cand === 'object' && !Array.isArray(cand) && 'tree' in cand && 'weight' in cand && 'threshold' in cand
-}
-
-export function isNode(cand: Topology): cand is Node {
-  return Array.isArray(cand) && cand.length === 2 && isLeaf(cand[0]) && isLeaf(cand[1])
->>>>>>> 30d79048
 }
 
 export function isConfiguration(cand: any): cand is Configuration {
@@ -105,7 +87,6 @@
 }
 
 export function isLeaf(cand: Topology): cand is Leaf {
-<<<<<<< HEAD
   return (
     isSignerLeaf(cand) ||
     isSapientSignerLeaf(cand) ||
@@ -117,13 +98,6 @@
 
 export function isTopology(cand: any): cand is Topology {
   return isNode(cand) || isLeaf(cand)
-}
-
-export function hashConfiguration(
-  topology: Topology | Configuration,
-): Uint8Array {
-=======
-  return isSignerLeaf(cand) || isSapientSigner(cand) || isSubdigestLeaf(cand) || isNodeLeaf(cand) || isNestedLeaf(cand)
 }
 
 export function getSigners(configuration: Configuration | Topology): {
@@ -174,7 +148,6 @@
 }
 
 export function hashConfiguration(topology: Topology | Configuration): Bytes.Bytes {
->>>>>>> 30d79048
   if (isConfiguration(topology)) {
     let root = hashConfiguration(topology.topology)
     root = Hash.keccak256(Bytes.concat(root, Bytes.fromNumber(topology.threshold)))
@@ -296,8 +269,9 @@
         return [decodeTopology(obj.left), decodeTopology(obj.right)]
       case 'SignerLeaf':
         return {
-          address: obj.address,
-          weight: BigInt(obj.weight),
+          address: obj.address as Address.Address,
+          weight: BigInt(obj.weight),
+          imageHash: undefined,
         }
       case 'SapientSignerLeaf':
         return {
@@ -394,6 +368,7 @@
         return {
           address: obj.address,
           weight: BigInt(obj.weight),
+          imageHash: undefined,
         }
       case 'SapientSignerLeaf':
         return {
