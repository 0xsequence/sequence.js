--- conflicted
+++ resolved
@@ -1,10 +1,6 @@
 {
   "name": "@arcadeum/provider",
-<<<<<<< HEAD
-  "version": "0.5.2",
-=======
   "version": "0.5.3",
->>>>>>> 48942185
   "main": "dist/index.js",
   "module": "dist/index.es.js",
   "types": "dist/index.d.ts",
