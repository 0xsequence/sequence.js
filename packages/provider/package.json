--- conflicted
+++ resolved
@@ -1,10 +1,6 @@
 {
   "name": "@0xsequence/provider",
-<<<<<<< HEAD
-  "version": "0.0.0-20230825151821",
-=======
   "version": "1.1.15",
->>>>>>> cab7ab48
   "description": "provider sub-package for Sequence",
   "repository": "https://github.com/0xsequence/sequence.js/tree/master/packages/provider",
   "source": "src/index.ts",
