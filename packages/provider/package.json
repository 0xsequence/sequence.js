--- conflicted
+++ resolved
@@ -1,10 +1,6 @@
 {
   "name": "@arcadeum/provider",
-<<<<<<< HEAD
-  "version": "0.4.3",
-=======
   "version": "0.5.5",
->>>>>>> fcdf88a2
   "main": "dist/index.js",
   "module": "dist/index.es.js",
   "types": "dist/index.d.ts",
