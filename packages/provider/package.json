--- conflicted
+++ resolved
@@ -1,10 +1,6 @@
 {
   "name": "@arcadeum/provider",
-<<<<<<< HEAD
-  "version": "0.3.42",
-=======
   "version": "0.3.5",
->>>>>>> 629c0197
   "main": "dist/index.js",
   "module": "dist/index.es.js",
   "types": "dist/index.d.ts",
