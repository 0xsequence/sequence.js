import { ethers } from 'ethers'
import { BytesLike, Bytes } from '@ethersproject/bytes'
import { Web3Provider as EthersWeb3Provider, ExternalProvider, JsonRpcProvider, Networkish } from '@ethersproject/providers'
import { TypedDataDomain, TypedDataField, TypedDataSigner } from '@ethersproject/abstract-signer'
import {
  NetworkConfig,
  WalletContext,
  ChainIdLike,
  JsonRpcHandler,
  JsonRpcHandlerFunc,
  JsonRpcFetchFunc,
  JsonRpcRequest,
  JsonRpcResponseCallback,
  JsonRpcResponse,
  maybeChainId,
  JsonRpcVersion,
  JsonRpcSender,
  isJsonRpcProvider
} from '@0xsequence/network'
import { Account, resolveArrayProperties, Signer } from '@0xsequence/wallet'
import { WalletConfig, WalletState } from '@0xsequence/config'
import { Relayer } from '@0xsequence/relayer'
import { Deferrable, shallowCopy, resolveProperties, Forbid } from '@0xsequence/utils'
import {
  TransactionRequest,
  TransactionResponse,
  SignedTransactionBundle,
  TransactionBundle
} from '@0xsequence/transactions'
import { WalletRequestHandler } from './transports/wallet-request-handler'

export class Web3Provider extends EthersWeb3Provider implements JsonRpcHandler {
  static isSequenceProvider(cand: any): cand is Web3Provider {
    return isSequenceProvider(cand)
  }

  readonly _sender: JsonRpcSender

  readonly _isSequenceProvider: boolean

  // defaultChainId is the default chainId to use with requests, but may be
  // overridden by passing chainId argument to a specific request
  readonly _defaultChainId?: number

  constructor(provider: JsonRpcProvider | JsonRpcHandler | JsonRpcFetchFunc, defaultChainId?: ChainIdLike) {
    const sender = new JsonRpcSender(provider, maybeChainId(defaultChainId))
    provider = sender

    super(provider, 'any')

    this._sender = sender
    this._isSequenceProvider = true
    this._defaultChainId = maybeChainId(defaultChainId)
  }

  sendAsync(
    request: JsonRpcRequest,
    callback: JsonRpcResponseCallback | ((error: any, response: any) => void),
    chainId?: number
  ) {
    this._sender.sendAsync(request, callback, chainId)
  }

  send(method: string, params: Array<any>, chainId?: number): Promise<any> {
    return this._sender.send(method, params, chainId)
  }

  getSigner(): Web3Signer {
    return new Web3Signer(this, this._defaultChainId)
  }

  async getChainId(): Promise<number> {
    // TODO: is it safe to memoize this?
    const result = await this.send('eth_chainId', [])
    const chainId = ethers.BigNumber.from(result).toNumber()

    if (this._defaultChainId && this._defaultChainId !== chainId) {
      throw new Error(`provider chainId (${chainId}) does not match provider-bound chainId ${this._defaultChainId}`)
    }

    return chainId
  }
}

export function isSequenceProvider(provider: any): provider is Web3Provider {
  const cand = provider as Web3Provider
  return cand && cand.send !== undefined && cand._isSequenceProvider === true
}

export class LocalWeb3Provider extends Web3Provider {
<<<<<<< HEAD
  constructor(account: Signer, networks?: Networks) {
    const walletRequestHandler = new WalletRequestHandler(account, null, networks || [])
=======
  constructor(signer: Signer, networks?: NetworkConfig[]) {
    const walletRequestHandler = new WalletRequestHandler(signer, null, networks || [])
>>>>>>> 9212c80b
    super(walletRequestHandler)
  }
}

export class Web3Signer extends Signer implements TypedDataSigner {
  readonly provider: Web3Provider
  readonly defaultChainId?: number

  constructor(provider: Web3Provider, defaultChainId?: number) {
    super()
    this.provider = provider
    this.defaultChainId = defaultChainId
  }

  // memoized
  _address: string
  _index: number
  _context: WalletContext
  _networks: NetworkConfig[]
  private _providers: { [key: number]: Web3Provider } = {}

  //
  // ethers AbstractSigner methods
  //

  async getAddress(): Promise<string> {
    if (this._address) return this._address
    const accounts = await this.provider.send('eth_accounts', [])
    this._address = accounts[0]
    this._index = 0
    return ethers.utils.getAddress(this._address)
  }

  signTransaction(transaction: Deferrable<TransactionRequest>): Promise<string> {
    // TODO .. since ethers isn't using this method, perhaps we will?
    throw new Error('signTransaction is unsupported, use signTransactions instead')
  }

  connect(provider: ethers.providers.Provider): ethers.providers.JsonRpcSigner {
    throw new Error('unsupported: cannot alter JSON-RPC Signer connection')
  }

  setDefaultNetwork(chainId: ChainIdLike): Promise<void> {
    return this.provider.send(
      'sequence_setDefaultNetwork',
      [maybeChainId(chainId)]
    )
  }

  //
  // Sequence Signer methods
  //

  // getProvider returns a Web3Provider instance for the current chain. Note that this method
  // and signer is bound to a particular chain to prevent misuse. If you'd like a provider
  // for a specific chain, try getSender(chainId), or wallet.getProvider(chainId).
  async getProvider(chainId?: number): Promise<Web3Provider | undefined> {
    if (chainId) {
      const currentChainId = await this.getChainId()
      if (currentChainId !== chainId) {
        throw new Error(`signer is attempting to access chain ${chainId}, but is already bound to chain ${currentChainId}`)
      }
    }
    return this.provider
  }

  // getSender returns a Web3Provider instance via the signer transport. Note: for our case
  // the of sequence wallet, this will bring up the wallet window whenever using it, as the json-rpc
  // requests are sent to the window transport. Therefore, for anything non-signing related
  // you can write a higher-order JsonRpcRouter sender to route to the public provider endpoints
  // as we do in the WalletProvider.
  //
  // This method is primarily utilized internally when routing requests to a particular chainId.
  async getSender(chainId?: number): Promise<Web3Provider | undefined> {
    if (!chainId || (chainId && chainId === this.defaultChainId)) {
      return this.provider
    }
    if (!this._providers[chainId]) {
      this._providers[chainId] = new Web3Provider(new JsonRpcSender(this.provider, chainId), chainId)
    }
    return this._providers[chainId]
  }

  getRelayer(chainId?: number): Promise<Relayer | undefined> {
    // TODO: JsonRpcRelayer ......? or, Web3Relayer.. or SequenceRelayer?
    // sequence_estimateGasLimits
    // sequence_gasRefundOptions
    // sequence_getNonce
    // sequence_relay
    throw new Error('TODO')
  }

  async getWalletContext(): Promise<WalletContext> {
    if (!this._context) {
      this._context = await this.provider.send('sequence_getWalletContext', [])
    }
    return this._context
  }

  async getWalletConfig(chainId?: ChainIdLike): Promise<WalletConfig> {
    return await this.provider.send(
      'sequence_getWalletConfig',
      [maybeChainId(chainId)],
      maybeChainId(chainId) || this.defaultChainId
    )
  }

  async getWalletState(chainId?: ChainIdLike): Promise<WalletState> {
    return await this.provider.send(
      'sequence_getWalletState',
      [maybeChainId(chainId)],
      maybeChainId(chainId) || this.defaultChainId
    )
  }

  async getNetworks(): Promise<NetworkConfig[]> {
    if (!this._networks) {
      this._networks = await this.provider.send('sequence_getNetworks', [])
    }
    return this._networks
  }

  async getSigners(): Promise<string[]> {
    // Get all networks
    const networks = await this.getNetworks()

    // Get all config for all networks
    const configs = await Promise.all(networks.map(async (network) => this.getWalletConfig(network.chainId)))

    // Get all addresses for all configs
    const addresses = configs.reduce((acc, config) => {
      return acc.concat(config.signers.map((s) => s.address))
    }, [] as string[])

    // Remove duplicates
    return Array.from(new Set(addresses))
  }

  buildDeployTransaction(chainId?: ChainIdLike): Promise<Omit<TransactionBundle, 'intent'> | undefined> {
    throw new Error('Method not implemented.')
  }

  deploy(chainId?: ChainIdLike): Promise<ethers.providers.TransactionResponse | undefined> {
    throw new Error('Method not implemented.')
  }

  // signMessage matches implementation from ethers JsonRpcSigner for compatibility, but with
  // multi-chain support.
  async signMessage(message: BytesLike, chainId?: ChainIdLike, allSigners?: boolean): Promise<string> {
    const provider = await this.getSender(maybeChainId(chainId) || this.defaultChainId)

    const data = typeof message === 'string' ? ethers.utils.toUtf8Bytes(message) : message
    const address = await this.getAddress()

    // NOTE: as of ethers v5.5, it switched to using personal_sign, see
    // https://github.com/ethers-io/ethers.js/pull/1542 and see
    // https://github.com/WalletConnect/walletconnect-docs/issues/32 for additional info.
    return await provider!.send('personal_sign', [ethers.utils.hexlify(data), address])
  }

  // signTypedData matches implementation from ethers JsonRpcSigner for compatibility, but with
  // multi-chain support.
  async signTypedData(
    domain: TypedDataDomain,
    types: Record<string, Array<TypedDataField>>,
    message: Record<string, any>,
    chainId?: ChainIdLike,
    allSigners?: boolean
  ): Promise<string> {
    // Populate any ENS names (in-place)
    // const populated = await ethers.utils._TypedDataEncoder.resolveNames(domain, types, message, (name: string) => {
    //   return this.provider.resolveName(name)
    // })

    return await this.provider.send(
      'eth_signTypedData_v4',
      [await this.getAddress(), ethers.utils._TypedDataEncoder.getPayload(domain, types, message)],
      maybeChainId(chainId) || this.defaultChainId
    )
  }

  // sendTransaction matches implementation from ethers JsonRpcSigner for compatibility, but with
  // multi-chain support.
  async sendTransaction(
    transaction: Deferrable<TransactionRequest>,
    chainId?: ChainIdLike,
    allSigners?: boolean
  ): Promise<TransactionResponse> {
    const provider = await this.getSender(maybeChainId(chainId) || this.defaultChainId)

    const tx = this.sendUncheckedTransaction(transaction, chainId).then(hash => {
      return ethers.utils
        .poll(
          () => {
            return provider!.getTransaction(hash).then((tx: TransactionResponse) => {
              if (tx === null) {
                return undefined
              }
              return provider!._wrapTransaction(tx, hash)
            })
          },
          { onceBlock: this.provider! }
        )
        .catch((error: Error) => {
          ;(<any>error).transactionHash = hash
          throw error
        })
    })

    // @ts-ignore
    return tx
  }

  // sendTransactionBatch is a convenience method to call sendTransaction in a batch format, allowing you to
  // send multiple transaction as a single payload and just one on-chain transaction.
  async sendTransactionBatch(
    transactions: Deferrable<Forbid<TransactionRequest, 'wait'>[]>,
    chainId?: ChainIdLike,
    allSigners?: boolean
  ): Promise<TransactionResponse> {
    const batch = await resolveArrayProperties<Forbid<TransactionRequest, 'wait'>[]>(transactions)
    if (!batch || batch.length === 0) {
      throw new Error('cannot send empty batch')
    }

    // sendTransactionBatch only accepts TransactionRequest, not TransactionResponses
    if (batch.find(v => v.wait !== undefined && v.wait !== null)) {
      throw new Error('transaction request expected for sendTransactionBatch, transaction response found')
    }

    const tx: TransactionRequest = { ...batch[0] }
    if (batch.length > 1) {
      tx.auxiliary = batch.splice(1)
    }

    return this.sendTransaction(tx, chainId, allSigners)
  }

  signTransactions(
    transaction: Deferrable<TransactionRequest>,
    chainId?: ChainIdLike,
    allSigners?: boolean
  ): Promise<SignedTransactionBundle> {
    transaction = shallowCopy(transaction)
    // TODO: transaction argument..? make sure to resolve any properties and serialize property before sending over
    // the wire.. see sendUncheckedTransaction and resolveProperties
    return this.provider.send('eth_signTransaction', [transaction], maybeChainId(chainId) || this.defaultChainId)
  }

  sendSignedTransactions(signedBundle: SignedTransactionBundle, chainId?: ChainIdLike): Promise<TransactionResponse> {
    // sequence_relay
    throw new Error('TODO')
  }

  // updateConfig..
  // NOTE: this is not supported by the remote wallet by default.
  async updateConfig(newConfig?: WalletConfig): Promise<[WalletConfig, TransactionResponse | undefined]> {
    // sequence_updateConfig
    const [config, tx] = await this.provider.send('sequence_updateConfig', [newConfig], this.defaultChainId)
    if (tx === null) {
      return [config, undefined]
    }

    const provider = await this.getSender(this.defaultChainId)
    return [config, provider!._wrapTransaction(tx, tx.hash)]
  }

  // publishConfig..
  // NOTE: this is not supported by the remote wallet by default.
  async publishConfig(): Promise<TransactionResponse | undefined> {
    const provider = await this.getSender(this.defaultChainId)

    const tx = await provider!.send('sequence_publishConfig', [])
    if (tx === null) {
      return undefined
    }
    return provider!._wrapTransaction(tx, tx.hash)
  }

  async isDeployed(chainId?: ChainIdLike): Promise<boolean> {
    const provider = await this.getSender(maybeChainId(chainId))
    const walletCode = await provider!.getCode(await this.getAddress())
    return !!walletCode && walletCode !== '0x'
  }

  //
  // ethers JsonRpcSigner methods
  //

  async _legacySignMessage(message: Bytes | string, chainId?: ChainIdLike, allSigners?: boolean): Promise<string> {
    const provider = await this.getSender(maybeChainId(chainId) || this.defaultChainId)

    const data = typeof message === 'string' ? ethers.utils.toUtf8Bytes(message) : message
    const address = await this.getAddress()

    // https://github.com/ethereum/wiki/wiki/JSON-RPC#eth_sign
    // NOTE: ethers since 5.5 has switched to using personal_sign, we should review, etc.
    return await provider!.send('eth_sign', [address, ethers.utils.hexlify(data)])
  }

  async _signTypedData(
    domain: TypedDataDomain,
    types: Record<string, Array<TypedDataField>>,
    message: Record<string, any>,
    chainId?: ChainIdLike,
    allSigners?: boolean
  ): Promise<string> {
    return this.signTypedData(domain, types, message, chainId, allSigners)
  }

  async sendUncheckedTransaction(transaction: Deferrable<TransactionRequest>, chainId?: ChainIdLike): Promise<string> {
    transaction = shallowCopy(transaction)

    const fromAddress = this.getAddress()

    // NOTE: we do not use provider estimation, and instead rely on our relayer to determine the gasLimit and gasPrice
    //
    // TODO: alternatively/one day, we could write a provider middleware to eth_estimateGas
    // and send it to our relayer url instead for estimation..
    //
    // if (!transaction.gasLimit) {
    //   const estimate = shallowCopy(transaction)
    //   estimate.from = fromAddress
    //   transaction.gasLimit = this.provider.estimateGas(estimate)
    // }

    const provider = await this.getSender(maybeChainId(chainId) || this.defaultChainId)

    return resolveProperties({
      tx: resolveProperties(transaction),
      sender: await fromAddress
    }).then(({ tx, sender }) => {
      if (tx.from != null) {
        if (ethers.utils.getAddress(tx.from) !== sender) {
          // logger.throwArgumentError("from address mismatch", "transaction", transaction)
          throw new Error(`from address mismatch for transaction ${transaction}`)
        }
      } else {
        tx.from = sender
      }

      const hexTx = hexlifyTransaction(tx)

      return provider!.send('eth_sendTransaction', [hexTx]).then(
        hash => {
          return hash
        },
        error => {
          // return checkError("sendTransaction", error, hexTx)
          throw new Error(`sendTransaction ${error}`)
        }
      )
    })
  }

  connectUnchecked(): ethers.providers.JsonRpcSigner {
    throw new Error('connectUnchecked is unsupported')
  }

  async unlock(password: string): Promise<boolean> {
    const address = await this.getAddress()
    return this.provider.send('personal_unlockAccount', [address, password, null])
  }
}

// NOTE: method has been copied + modified from ethers.js JsonRpcProvider
// Convert an ethers.js transaction into a JSON-RPC transaction

const allowedTransactionKeys: { [key: string]: boolean } = {
  chainId: true,
  data: true,
  gasLimit: true,
  gasPrice: true,
  nonce: true,
  to: true,
  value: true,
  from: true,
  auxiliary: true,
  expiration: true,
  afterNonce: true,
  delegateCall: true,
  revertOnError: true
}

const hexlifyTransaction = (
  transaction: TransactionRequest,
  allowExtra?: { [key: string]: boolean }
): { [key: string]: string } => {
  // Check only allowed properties are given
  const allowed = shallowCopy(allowedTransactionKeys)
  if (allowExtra) {
    for (const key in allowExtra) {
      if (allowExtra[key]) {
        allowed[key] = true
      }
    }
  }
  ethers.utils.checkProperties(transaction, allowed)

  const result: { [key: string]: any } = {}

  // Some nodes (INFURA ropsten; INFURA mainnet is fine) do not like leading zeros.
  ;['gasLimit', 'gasPrice', 'nonce', 'value'].forEach(key => {
    if (!(<any>transaction)[key]) {
      return
    }
    const value = ethers.utils.hexValue((<any>transaction)[key])
    if (key === 'gasLimit') {
      key = 'gas'
    }
    result[key] = value
  })
  ;['from', 'to', 'data'].forEach(key => {
    if (!(<any>transaction)[key]) {
      return
    }
    result[key] = ethers.utils.hexlify((<any>transaction)[key])
  })

  const auxiliary = <any>transaction['auxiliary']
  if (auxiliary && auxiliary.length > 0) {
    result['auxiliary'] = []
    auxiliary.forEach((a: any) => {
      result['auxiliary'].push(hexlifyTransaction(a))
    })
  }

  return result
}<|MERGE_RESOLUTION|>--- conflicted
+++ resolved
@@ -88,13 +88,8 @@
 }
 
 export class LocalWeb3Provider extends Web3Provider {
-<<<<<<< HEAD
-  constructor(account: Signer, networks?: Networks) {
+  constructor(account: Signer, networks?: NetworkConfig[]) {
     const walletRequestHandler = new WalletRequestHandler(account, null, networks || [])
-=======
-  constructor(signer: Signer, networks?: NetworkConfig[]) {
-    const walletRequestHandler = new WalletRequestHandler(signer, null, networks || [])
->>>>>>> 9212c80b
     super(walletRequestHandler)
   }
 }
