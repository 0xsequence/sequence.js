--- conflicted
+++ resolved
@@ -385,23 +385,6 @@
     return network.chainId
   }
 
-<<<<<<< HEAD
-=======
-  getAuthChainId = async (): Promise<number> => {
-    if (!this.networks || this.networks.length < 1) {
-      throw new Error('networks have not been set by session. connect first.')
-    }
-
-    const network = this.networks.find(network => network.isAuthChain)
-
-    if (!network) {
-      throw new Error('networks must have an auth chain specified')
-    }
-
-    return network.chainId
-  }
-
->>>>>>> 9212c80b
   openWallet = async (path?: string, intent?: OpenWalletIntent, networkId?: string | number): Promise<boolean> => {
     if (intent?.type !== 'connect' && !this.isConnected()) {
       throw new Error('connect first')
