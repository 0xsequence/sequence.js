--- conflicted
+++ resolved
@@ -44,14 +44,9 @@
 
   constructor(
     url: string,
-<<<<<<< HEAD
     bundleDeploy: boolean = true,
-    provider?: Provider
-=======
-    bundleDeploy: boolean = false,
     provider?: Provider,
     waitForReceipt: boolean = true
->>>>>>> 1c2e4fff
   ) {
     super(bundleDeploy, provider)
     this.chaindApp = new ChaindService(url, pony().fetch)
