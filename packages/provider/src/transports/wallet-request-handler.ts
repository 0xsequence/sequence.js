--- conflicted
+++ resolved
@@ -16,12 +16,10 @@
   TypedEventEmitter
 } from '../types'
 
-import { BigNumber, ethers } from 'ethers'
+import { ethers } from 'ethers'
 import { ExternalProvider } from '@ethersproject/providers'
 
-<<<<<<< HEAD
 import {
-  Networks,
   NetworkConfig,
   JsonRpcHandler,
   JsonRpcRequest,
@@ -30,11 +28,6 @@
 } from '@0xsequence/network'
 import { Account, isUpgradableSigner, Signer } from '@0xsequence/wallet'
 import { isSignedTransactionBundle, TransactionRequest } from '@0xsequence/transactions'
-=======
-import { NetworkConfig, JsonRpcHandler, JsonRpcRequest, JsonRpcResponseCallback, JsonRpcResponse } from '@0xsequence/network'
-import { Signer } from '@0xsequence/wallet'
-import { isSignedTransactions, TransactionRequest } from '@0xsequence/transactions'
->>>>>>> 9212c80b
 import { signAuthorization, AuthorizationOptions } from '@0xsequence/auth'
 import { logger, TypedData } from '@0xsequence/utils'
 
