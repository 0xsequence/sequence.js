import { EventEmitter2 as EventEmitter } from 'eventemitter2'

import {
  ProviderMessageRequest,
  ProviderMessageResponse,
  ProviderMessageRequestHandler,
  MessageToSign,
  ProviderRpcError,
  ConnectOptions,
  ConnectDetails,
  PromptConnectDetails,
  WalletSession,
  OpenWalletIntent,
  ErrSignedInRequired,
  ProviderEventTypes,
  TypedEventEmitter
} from '../types'

import { BigNumber, ethers } from 'ethers'
import { ExternalProvider } from '@ethersproject/providers'

import {
  Networks,
  NetworkConfig,
  JsonRpcHandler,
  JsonRpcRequest,
  JsonRpcResponseCallback,
  JsonRpcResponse
} from '@0xsequence/network'
import { Account, isUpgradableSigner, Signer } from '@0xsequence/wallet'
import { isSignedTransactionBundle, TransactionRequest } from '@0xsequence/transactions'
import { signAuthorization, AuthorizationOptions } from '@0xsequence/auth'
import { logger, TypedData } from '@0xsequence/utils'

const SIGNER_READY_TIMEOUT = 10000

export interface WalletSignInOptions {
  connect?: boolean
  mainnetNetworks?: Networks
  testnetNetworks?: Networks
  defaultNetworkId?: string | number
}

export class WalletRequestHandler implements ExternalProvider, JsonRpcHandler, ProviderMessageRequestHandler {
  // signer interface of the wallet. A null value means there is no signer (ie. user not signed in). An undefined
  // value means the signer state is unknown, usually meaning the wallet app is booting up and initializing. Of course
  // a Signer value is the actually interface to a signed-in account
  private signer: Signer | null | undefined
  private signerReadyCallbacks: Array<() => void> = []

  private prompter: WalletUserPrompter | null
  private mainnetNetworks: NetworkConfig[]
  private testnetNetworks: NetworkConfig[]

  private _openIntent?: OpenWalletIntent
  private _connectOptions?: ConnectOptions
  private _defaultNetworkId?: string | number
  private _chainId?: number

  private events: TypedEventEmitter<ProviderEventTypes> = new EventEmitter() as TypedEventEmitter<ProviderEventTypes>

  constructor(
    signer: Signer | null | undefined,
    prompter: WalletUserPrompter | null,
    mainnetNetworks: Networks,
    testnetNetworks: Networks = []
  ) {
    this.signer = signer
    this.prompter = prompter
    this.mainnetNetworks = mainnetNetworks
    this.testnetNetworks = testnetNetworks
  }

  async signIn(signer: Signer | null, options: WalletSignInOptions = {}) {
    this.setSigner(signer)

    const { connect, mainnetNetworks, testnetNetworks, defaultNetworkId } = options

    if (mainnetNetworks && mainnetNetworks.length > 0) {
      this.mainnetNetworks = mainnetNetworks
    }
    if (testnetNetworks && testnetNetworks.length > 0) {
      this.testnetNetworks = testnetNetworks
    }
    if (
      (!this.mainnetNetworks || this.mainnetNetworks.length === 0) &&
      (!this.testnetNetworks || this.testnetNetworks.length === 0)
    ) {
      throw new Error('signIn failed as network configuration is empty')
    }

    const networkId = defaultNetworkId || this._defaultNetworkId
    if (networkId) {
      if (!(await this.setDefaultNetwork(networkId, false))) {
        throw new Error(`WalletRequestHandler setup unable to set defaultNetworkId ${networkId}`)
      }
    }

    // Optionally, connect the dapp and wallet. In case connectOptions are provided, we will perform
    // necessary auth request, and then notify the dapp of the 'connect' details.
    //
    // NOTE: if a user is signing into a dapp from a fresh state, and and auth request is made
    // we don't trigger the promptConnect flow, as we consider the user just authenticated
    // for this dapp, so its safe to authorize in the connect() method without the prompt.
    //
    // NOTE: signIn can optionally connect and notify dapp at this time for new signIn flows
    if (connect) {
      const connectOptions = this._connectOptions

      const connectDetails = await this.connect(connectOptions)
      this.notifyConnect(connectDetails)

      if (!connectOptions || connectOptions.keepWalletOpened !== true) {
        this.notifyClose()
      }
    }
  }

  signOut() {
    // signed out state
    this.setSigner(null)
  }

  accountReset() {
    // resetting signer puts the wallet in an uninitialized state, which requires the app to
    // re-initiatize and set the signer either as "null" (ie. no signer) or "Signer" (ie. signed in).
    this.signer = undefined
  }

  signerReady(timeout: number = SIGNER_READY_TIMEOUT): Promise<void> {
    return new Promise((resolve, reject) => {
      if (this.signer !== undefined) {
        resolve()
      } else {
        setTimeout(() => {
          if (this.signer === undefined) {
            this.signerReadyCallbacks = []
            reject(`signerReady timed out`)
          }
        }, timeout)
        this.signerReadyCallbacks.push(resolve)
      }
    })
  }

  async connect(options?: ConnectOptions): Promise<ConnectDetails> {
    if (!this.signer) {
      return {
        connected: false,
        chainId: '0x0',
        error: 'unable to connect without signed in account'
      }
    }

    const connectDetails: ConnectDetails = {
      connected: true,
      chainId: ethers.utils.hexlify(await this.getChainId())
    }

    if (options && options.authorize) {
      // Perform ethauth eip712 request and construct the ConnectDetails response
      // including the auth proof
      const authOptions: AuthorizationOptions = {
        app: options.app,
        origin: options.origin,
        expiry: options.expiry
      }
      // if (typeof(options.authorize) === 'object') {
      //   authOptions = { ...authOptions, ...options.authorize }
      // }

      try {
        connectDetails.proof = await signAuthorization(this.signer, authOptions)
      } catch (err) {
        logger.warn(`connect, signAuthorization failed for options: ${JSON.stringify(options)}, due to: ${err.message}`)
        return {
          connected: false,
          chainId: '0x0',
          error: `signAuthorization failed: ${err.message}`
        }
      }
    }

    // Build session response for connect details
    connectDetails.session = await this.walletSession()

    return connectDetails
  }

  promptConnect = async (options?: ConnectOptions): Promise<ConnectDetails> => {
    if (!options && !this._connectOptions) {
      // this is an unexpected state and should not happen
      throw new Error('prompter connect options are empty')
    }

    if (!this.prompter) {
      // if prompter is null, we'll auto connect
      return this.connect(options)
    }

    const promptConnectDetails = await this.prompter.promptConnect(options || this._connectOptions).catch(_ => {
      return { connected: false } as ConnectDetails
    })

    const connectDetails: ConnectDetails = promptConnectDetails
    if (connectDetails.connected && !connectDetails.session) {
      connectDetails.session = await this.walletSession()
    }

    return promptConnectDetails
  }

  // sendMessageRequest will unwrap the ProviderMessageRequest and send it to the JsonRpcHandler
  // (aka, the signer in this instance) and then responds with a wrapped response of
  // ProviderMessageResponse to be sent over the transport
  sendMessageRequest(message: ProviderMessageRequest): Promise<ProviderMessageResponse> {
    return new Promise(resolve => {
      this.sendAsync(
        message.data,
        (error: any, response?: JsonRpcResponse) => {
          // TODO: if response includes data.error, why do we need a separate error argument here?

          const responseMessage: ProviderMessageResponse = {
            ...message,
            data: response!
          }

          // NOTE: we always resolve here, are the sendAsync call will wrap any exceptions
          // in the error field of the response to ensure we send back to the user
          resolve(responseMessage)
        },
        message.chainId
      )
    })
  }

  // sendAsync implements the JsonRpcHandler interface for sending JsonRpcRequests to the wallet
  sendAsync = async (request: JsonRpcRequest, callback: JsonRpcResponseCallback, chainId?: number) => {
    const response: JsonRpcResponse = {
      jsonrpc: '2.0',
      id: request.id!,
      result: null
    }

    await this.getSigner()

    try {
      // only allow public json rpc method to the provider when user is not logged in, aka signer is not set
      if ((!this.signer || this.signer === null) && !permittedJsonRpcMethods.includes(request.method)) {
        // throw new Error(`not logged in. ${request.method} is unavailable`)
        throw ErrSignedInRequired
      }

      // wallet signer
      const signer = this.signer
      if (!signer) throw new Error('WalletRequestHandler: wallet signer is not configured')

      // fetch the provider for the specific chain, or undefined will select defaultChain
      const provider = await signer.getProvider(chainId)
      if (!provider) throw new Error(`WalletRequestHandler: wallet provider is not configured for chainId ${chainId}`)

      switch (request.method) {
        case 'net_version': {
          const result = await provider.send('net_version', [])
          response.result = result
          break
        }

        case 'eth_chainId': {
          const result = await provider.send('eth_chainId', [])
          response.result = result
          break
        }

        case 'eth_accounts': {
          const walletAddress = await signer.getAddress()
          response.result = [walletAddress]
          break
        }

        case 'eth_getBalance': {
          const [accountAddress, blockTag] = request.params!
          const walletBalance = await provider.getBalance(accountAddress, blockTag)
          response.result = walletBalance.toHexString()
          break
        }

        case 'personal_sign':
        case 'eth_sign': {
          // note: message from json-rpc input is in hex format
          let message: any

          // there is a difference in the order of the params:
          // personal_sign: [data, address]
          // eth_sign: [address, data]
          if (request.method === 'personal_sign') {
            const [data, address] = request.params!
            message = data
          } else {
            const [address, data] = request.params!
            message = data
          }

          let sig = ''

          // TODO:
          // if (process.env.TEST_MODE === 'true' && this.prompter === null) {
          if (this.prompter === null) {
            // prompter is null, so we'll sign from here
            sig = await signer.signMessage(ethers.utils.arrayify(message), chainId)
          } else {
            const promptResultForDeployment = await this.handleConfirmWalletDeployPrompt(this.prompter, signer, chainId)
            if (promptResultForDeployment) {
              sig = await this.prompter.promptSignMessage({ chainId: chainId, message: message }, this.connectOptions)
            }
          }

          if (sig && sig.length > 0) {
            response.result = sig
          } else {
            // The user has declined the request when value is null
            throw new Error('declined by user')
          }
          break
        }

        case 'eth_signTypedData':
        case 'eth_signTypedData_v4': {
          // note: signingAddress from json-rpc input is in hex format, and typedDataObject
          // should be an object, but in some instances may be double string encoded
          const [signingAddress, typedDataObject] = request.params!

          let typedData: TypedData | undefined = undefined
          if (typeof typedDataObject === 'string') {
            try {
              typedData = JSON.parse(typedDataObject)
            } catch (e) {}
          } else {
            typedData = typedDataObject
          }

          if (!typedData || !typedData.domain || !typedData.types || !typedData.message) {
            throw new Error('invalid typedData object')
          }

          let sig = ''

          if (this.prompter === null) {
            // prompter is null, so we'll sign from here
            sig = await signer.signTypedData(typedData.domain, typedData.types, typedData.message, chainId)
          } else {
            const promptResultForDeployment = await this.handleConfirmWalletDeployPrompt(this.prompter, signer, chainId)
            if (promptResultForDeployment) {
              sig = await this.prompter.promptSignMessage({ chainId: chainId, typedData: typedData }, this.connectOptions)
            }
          }

          if (sig && sig.length > 0) {
            response.result = sig
          } else {
            // The user has declined the request when value is null
            throw new Error('declined by user')
          }
          break
        }

        case 'eth_sendTransaction': {
          // https://eth.wiki/json-rpc/API#eth_sendtransaction
          const [transactionParams] = request.params!

          let txnHash = ''
          if (this.prompter === null) {
            // prompter is null, so we'll send from here
            const txnResponse = await signer.sendTransaction(transactionParams, chainId)
            txnHash = txnResponse.hash
          } else {
            // prompt user to provide the response
            txnHash = await this.prompter.promptSendTransaction(transactionParams, chainId, this.connectOptions)
          }

          if (txnHash) {
            response.result = txnHash
          } else {
            // The user has declined the request when value is null
            throw new Error('declined by user')
          }
          break
        }

        case 'eth_signTransaction': {
          // https://eth.wiki/json-rpc/API#eth_signTransaction
          const [transaction] = request.params!
          const sender = ethers.utils.getAddress(transaction.from)

          if (sender !== (await signer.getAddress())) {
            throw new Error('sender address does not match wallet')
          }

          if (this.prompter === null) {
            // The eth_signTransaction method expects a `string` return value we instead return a `SignedTransactions` object,
            // this can only be broadcasted using an RPC provider with support for signed Sequence transactions, like this one.
            //
            // TODO: verify serializing / transporting the SignedTransaction object works as expected, most likely however
            // we will want to resolveProperties the bignumber values to hex strings
            response.result = await signer.signTransactions(transaction, chainId)
          } else {
            response.result = await this.prompter.promptSignTransaction(transaction, chainId, this.connectOptions)
          }

          break
        }

        case 'eth_sendRawTransaction': {
          // NOTE: we're not using a prompter here as the transaction is already signed
          // and would have prompted the user upon signing.

          // https://eth.wiki/json-rpc/API#eth_sendRawTransaction
          if (isSignedTransactionBundle(request.params![0])) {
            const result = await signer.sendSignedTransactions(request.params![0], chainId)
            response.result = result.hash
          } else {
            const tx = await provider.sendTransaction(request.params![0])
            response.result = tx.hash
          }
          break
        }

        case 'eth_getTransactionCount': {
          const address = ethers.utils.getAddress(request.params![0] as string)
          const tag = request.params![1]

          const walletAddress = ethers.utils.getAddress(await signer.getAddress())

          if (address === walletAddress) {
            const count = await signer.getTransactionCount(tag)
            response.result = ethers.BigNumber.from(count).toHexString()
          } else {
            const count = await provider.getTransactionCount(address, tag)
            response.result = ethers.BigNumber.from(count).toHexString()
          }
          break
        }

        case 'eth_blockNumber': {
          response.result = await provider.getBlockNumber()
          break
        }

        case 'eth_getBlockByNumber': {
          response.result = await provider.getBlock(request.params![0] /* , jsonRpcRequest.params[1] */)
          break
        }

        case 'eth_getBlockByHash': {
          response.result = await provider.getBlock(request.params![0] /* , jsonRpcRequest.params[1] */)
          break
        }

        case 'eth_getTransactionByHash': {
          response.result = await provider.getTransaction(request.params![0])
          break
        }

        case 'eth_call': {
          const [transactionObject, blockTag] = request.params!
          response.result = await provider.call(transactionObject, blockTag)
          break
        }

        case 'eth_getCode': {
          const [contractAddress, blockTag] = request.params!
          response.result = await provider.getCode(contractAddress, blockTag)
          break
        }

        case 'eth_estimateGas': {
          const [transactionObject] = request.params!
          response.result = await provider.estimateGas(transactionObject)
          break
        }

        case 'eth_gasPrice': {
          const gasPrice = await provider.getGasPrice()
          response.result = gasPrice.toHexString()
          break
        }

        case 'wallet_switchEthereumChain': {
          const [switchParams] = request.params!
          if (!switchParams.chainId || switchParams.chainId.length === 0) {
            throw new Error('invalid chainId')
          }

          const chainId = ethers.BigNumber.from(switchParams.chainId)

          const ok = await this.setDefaultNetwork(chainId.toString(), true)
          if (!ok) {
            throw new Error(`unable to set chainId ${chainId}`)
          }

          response.result = null // success
          break
        }

        // smart wallet method
        case 'sequence_getWalletContext': {
          response.result = await signer.getWalletContext()
          break
        }

        // smart wallet method
        case 'sequence_getWalletConfig': {
          const [chainId] = request.params!
          response.result = await signer.getWalletConfig(chainId)
          break
        }

        // smart wallet method
        case 'sequence_getWalletState': {
          const [chainId] = request.params!
          response.result = await signer.getWalletState(chainId)
          break
        }

        // smart wallet method
        case 'sequence_getNetworks': {
          // NOTE: must ensure that the response result below returns clean serialized data, which is to omit
          // the provider and relayer objects and only return the urls so can be reinstantiated on dapp side.
          // This is handled by this.getNetworks() but noted here for future readers.
          response.result = await this.getNetworks(true)
          break
        }

        // smart wallet method
        case 'sequence_updateConfig': {
          throw new Error('sequence_updateConfig method is not allowed from a dapp')
          // NOTE: method is disabled as we don't need a dapp to request to update a config.
          // However, if we ever want this, we can enable it but must also use the prompter
          // for confirmation.
          //
          // const [newConfig] = request.params
          // response.result = await signer.updateConfig(newConfig)
          break
        }

        // smart wallet method
        case 'sequence_publishConfig': {
          throw new Error('sequence_publishConfig method is not allowed from a dapp')
          break
        }

        // relayer method
        case 'sequence_estimateGasLimits': {
          // TODO
          break
        }

        // relayer method
        case 'sequence_gasRefundOptions': {
          // TODO
          break
        }

        // relayer method
        case 'sequence_getNonce': {
          // TODO
          break
        }

        // relayer method
        case 'sequence_relay': {
          // TODO
          break
        }

        // set default network of wallet
        case 'sequence_setDefaultNetwork': {
          const [defaultNetworkId] = request.params!

          if (!defaultNetworkId) {
            throw new Error('invalid request, method argument defaultNetworkId cannot be empty')
          }
          const ok = await this.setDefaultNetwork(defaultNetworkId)
          if (!ok) {
            throw new Error(`unable to set default network ${defaultNetworkId}`)
          }

          response.result = await this.getNetworks(true)
          break
        }

        default: {
          // NOTE: provider here will be chain-bound if chainId is provided
          const providerResponse = await provider.send(request.method, request.params!)
          response.result = providerResponse
        }
      }
    } catch (err) {
      logger.error(err)

      // See https://github.com/ethereum/EIPs/blob/master/EIPS/eip-1193.md#rpc-errors
      response.result = null
      response.error = {
        ...new Error(err),
        code: 4001
      }
    }

    callback(undefined, response)
  }

  on<K extends keyof ProviderEventTypes>(event: K, fn: ProviderEventTypes[K]) {
    this.events.on(event, fn as any)
  }

  once<K extends keyof ProviderEventTypes>(event: K, fn: ProviderEventTypes[K]) {
    this.events.once(event, fn as any)
  }

  async getAddress(): Promise<string> {
    if (!this.signer) {
      return ''
    } else {
      return this.signer.getAddress()
    }
  }

  async getChainId(): Promise<number> {
    if (!this.signer) {
      return 0
    } else {
      if (this._chainId) return this._chainId // memoized
      this._chainId = await this.signer.getChainId()
      return this._chainId
    }
  }

  get openIntent(): OpenWalletIntent | undefined {
    return this._openIntent
  }

  setOpenIntent(intent: OpenWalletIntent | undefined) {
    this._openIntent = intent
  }

  get connectOptions(): ConnectOptions | undefined {
    return this._connectOptions
  }

  setConnectOptions(options: ConnectOptions | undefined) {
    this._connectOptions = options
  }

  get defaultNetworkId(): string | number | undefined {
    return this._defaultNetworkId
  }

  async setDefaultNetwork(chainId: string | number, notifyNetworks: boolean = true): Promise<number | undefined> {
    if (!chainId) return undefined
    this._defaultNetworkId = chainId
    this._chainId = undefined

    if (this.signer) {
      // Find network id among available networks
      const networks = await this.signer.getNetworks()
      const maybeNameLowerCase = chainId.toString().toLowerCase()
      const network = networks.find(n => n.chainId === chainId || n.name.toLowerCase() === maybeNameLowerCase)

      // Can't set network if it doesn't exist in available networks
      if (!network) return undefined

      await this.signer.setDefaultNetwork(network.chainId)
      const defaultChainId = network.chainId

      if (defaultChainId && notifyNetworks) {
        await this.notifyNetworks()
      }
      return defaultChainId
    } else {
      return undefined
    }
  }

  async getNetworks(jsonRpcResponse?: boolean): Promise<NetworkConfig[]> {
    if (!this.signer) {
      logger.warn('signer not set: getNetworks is returning an empty list')
      return []
    }

    const networks = await this.signer.getNetworks()

    if (jsonRpcResponse) {
      // omit provider and relayer objects as they are not serializable
      return networks.map(n => {
        const network: NetworkConfig = { ...n }
        network.provider = undefined
        network.relayer = undefined
        return network
      })
    } else {
      return networks
    }
  }

  async walletSession(): Promise<WalletSession | undefined> {
    return !this.signer
      ? undefined
      : {
          walletContext: await this.signer.getWalletContext(),
          accountAddress: await this.signer.getAddress(),
          networks: await this.getNetworks(true)
        }
  }

  notifyConnect(connectDetails: ConnectDetails) {
    this.events.emit('connect', connectDetails)
    if (connectDetails.session?.accountAddress) {
      this.events.emit('accountsChanged', [connectDetails.session?.accountAddress])
    }
  }

  notifyDisconnect() {
    this.events.emit('accountsChanged', [])
    this.events.emit('networks', [])
    this.events.emit('disconnect')
  }

  async notifyNetworks(networks?: NetworkConfig[]) {
    const n = networks || (await this.getNetworks(true))
    this.events.emit('networks', n)
    if (n && n.length > 0) {
      this.events.emit('chainChanged', ethers.utils.hexlify(n[0].chainId))
    } else {
      this.events.emit('chainChanged', '0x0')
    }
  }

  async notifyWalletContext() {
    if (!this.signer) {
      logger.warn('signer not set: skipping to notify wallet context')
      return
    }
    const walletContext = await this.signer.getWalletContext()
    this.events.emit('walletContext', walletContext)
  }

  notifyClose(error?: ProviderRpcError) {
    this.events.emit('close', error)
  }

  isSignedIn = async (): Promise<boolean> => {
    await this.signerReady()
    return !!this.signer
  }

  getSigner = async (): Promise<Signer | null> => {
    await this.signerReady()
    if (this.signer === undefined) {
      throw new Error('signerReady failed resolve')
    }
    return this.signer
  }

  setSigner(signer: Signer | null | undefined) {
    this.signer = signer

    if (signer !== undefined) {
      for (let i = 0; i < this.signerReadyCallbacks.length; i++) {
        this.signerReadyCallbacks[i]()
      }
      this.signerReadyCallbacks = []
    }
  }

  private async handleConfirmWalletDeployPrompt(
    prompter: WalletUserPrompter,
    signer: Signer,
    chainId?: number
  ): Promise<boolean> {
    // check if wallet is deployed and up to date, if not, prompt user to deploy
    // if no chainId is provided, we'll assume the wallet is auth chain wallet and is up to date
    if (!chainId) {
      return true
    }

    if (!isUpgradableSigner(signer)) {
      return true
    }
<<<<<<< HEAD

    if (await signer.isSettled(chainId)) {
      return true
    }

    const promptResult = await prompter.promptConfirmWalletDeploy(chainId)
=======
    const promptResult = await prompter.promptConfirmWalletDeploy(chainId, this.connectOptions)
>>>>>>> 56030e90
    // if client returned true, check again to make sure wallet is deployed and up to date
    if (promptResult) {
      if (!await signer.isSettled(chainId)) {
        logger.error('WalletRequestHandler: result for promptConfirmWalletDeploy is not correct')
        return false
      } else {
        return true
      }
    }
    return false
  }
}

export interface WalletUserPrompter {
  promptConnect(options?: ConnectOptions): Promise<PromptConnectDetails>
  promptSignMessage(message: MessageToSign, options?: ConnectOptions): Promise<string>
  promptSignTransaction(txn: TransactionRequest, chaindId?: number, options?: ConnectOptions): Promise<string>
  promptSendTransaction(txn: TransactionRequest, chaindId?: number, options?: ConnectOptions): Promise<string>
  promptConfirmWalletDeploy(chainId: number, options?: ConnectOptions): Promise<boolean>
}

const permittedJsonRpcMethods = [
  'net_version',
  'eth_chainId',
  'eth_getBalance',
  'eth_getTransactionCount',
  'eth_blockNumber',
  'eth_getBlockByNumber',
  'eth_getBlockByHash',
  'eth_getTransactionByHash',
  'eth_getCode',
  'eth_estimateGas',
  'eth_gasPrice',

  'sequence_getWalletContext',
  'sequence_getNetworks',
  'sequence_setDefaultNetwork'
]<|MERGE_RESOLUTION|>--- conflicted
+++ resolved
@@ -786,16 +786,12 @@
     if (!isUpgradableSigner(signer)) {
       return true
     }
-<<<<<<< HEAD
 
     if (await signer.isSettled(chainId)) {
       return true
     }
 
-    const promptResult = await prompter.promptConfirmWalletDeploy(chainId)
-=======
     const promptResult = await prompter.promptConfirmWalletDeploy(chainId, this.connectOptions)
->>>>>>> 56030e90
     // if client returned true, check again to make sure wallet is deployed and up to date
     if (promptResult) {
       if (!await signer.isSettled(chainId)) {
