export * from './pk'
<<<<<<< HEAD
export * from './passkey'
=======
export * as Session from './session'
>>>>>>> f079f5c3
<|MERGE_RESOLUTION|>--- conflicted
+++ resolved
@@ -1,6 +1,3 @@
 export * from './pk'
-<<<<<<< HEAD
 export * from './passkey'
-=======
-export * as Session from './session'
->>>>>>> f079f5c3
+export * as Session from './session'