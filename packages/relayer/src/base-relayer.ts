--- conflicted
+++ resolved
@@ -5,13 +5,13 @@
 import { WalletConfig, addressOf, imageHash, DecodedSignature, encodeSignature } from '@0xsequence/config'
 import { Transaction, sequenceTxAbiEncode, readSequenceNonce } from '@0xsequence/transactions'
 import { isBigNumberish } from '@0xsequence/utils'
+import { Provider } from "@ethersproject/providers"
 
 
-<<<<<<< HEAD
-export type BaseRelayerOptions = {
-  bundleCreation?: boolean,
-  creationGasLimit?: ethers.BigNumberish,
-  provider?: providers.Provider | string
+export interface BaseRelayerOptions {
+  bundleCreation?: boolean
+  creationGasLimit?: ethers.BigNumberish
+  provider?: Provider
 }
 
 export function isBaseRelayerOptions(obj: any): obj is BaseRelayerOptions {
@@ -20,12 +20,6 @@
     (obj.creationGasLimit !== undefined && isBigNumberish(obj.creationGasLimit)) ||
     (obj.provider !== undefined && (providers.Provider.isProvider(obj.provider) || typeof obj.provider === 'string'))
   )
-=======
-export interface BaseRelayerOptions {
-  bundleCreation?: boolean
-  creationGasLimit?: ethers.BigNumberish
-  provider?: Provider
->>>>>>> bc22a034
 }
 
 export const BaseRelayerDefaults: BaseRelayerOptions = {
@@ -40,13 +34,8 @@
 
   constructor(options?: BaseRelayerOptions) {
     const opts = { ...BaseRelayerDefaults, ...options }
-<<<<<<< HEAD
-    this.bundleCreation = opts.bundleCreation
-    this.provider = typeof opts.provider === 'string' ? new ethers.providers.JsonRpcProvider(opts.provider) : opts.provider
-=======
     this.bundleCreation = !!opts.bundleCreation
     this.provider = opts.provider
->>>>>>> bc22a034
     this.creationGasLimit = ethers.BigNumber.from(opts.creationGasLimit)
   }
 
