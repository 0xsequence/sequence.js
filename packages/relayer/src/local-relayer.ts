--- conflicted
+++ resolved
@@ -1,11 +1,6 @@
 import { TransactionRequest } from '@ethersproject/providers'
-import { Signer as AbstractSigner, ethers } from 'ethers'
-import { walletContracts } from '@0xsequence/abi'
-<<<<<<< HEAD
-import { Transaction, TransactionBundle, isSignedTransactionBundle, encodeBundleExecData } from '@0xsequence/transactions'
-=======
-import { SignedTransactions, Transaction, sequenceTxAbiEncode, TransactionResponse } from '@0xsequence/transactions'
->>>>>>> 56030e90
+import { Signer as AbstractSigner } from 'ethers'
+import { TransactionBundle, encodeBundleExecData, TransactionResponse } from '@0xsequence/transactions'
 import { WalletContext } from '@0xsequence/network'
 import { WalletConfig } from '@0xsequence/config'
 import { logger } from '@0xsequence/utils'
@@ -30,76 +25,31 @@
     if (!this.signer.provider) throw new Error("Signer must have a provider")
   }
 
-<<<<<<< HEAD
-  async gasRefundOptions(
-    _config: WalletConfig,
-    _context: WalletContext,
+  async getFeeOptions(
     _bundle: TransactionBundle
-=======
-  async deployWallet(config: WalletConfig, context: WalletContext): Promise<TransactionResponse> {
-    // NOTE: on hardhat some tests fail on HookCallerMock when not passing gasLimit directly as below,
-    // and using eth_gasEstimate. Perhaps review HookCallerMock.sol and fix it to avoid what looks
-    // like an infinite loop?
-    const walletDeployTxn = this.prepareWalletDeploy(config, context)
-
-    // NOTE: for hardhat to pass, we have to set the gasLimit directly, as its unable to estimate
-    return this.signer.sendTransaction({ ...walletDeployTxn, gasLimit: ethers.constants.Two.pow(17) } )
-  }
-
-  async getFeeOptions(
-    _config: WalletConfig,
-    _context: WalletContext,
-    ..._transactions: Transaction[]
   ): Promise<{ options: FeeOption[] }> {
     return { options: [] }
   }
 
   async gasRefundOptions(
-    config: WalletConfig,
-    context: WalletContext,
-    ...transactions: Transaction[]
->>>>>>> 56030e90
+    bundle: TransactionBundle
   ): Promise<FeeOption[]> {
-    const { options } = await this.getFeeOptions(config, context, ...transactions)
+    const { options } = await this.getFeeOptions(bundle)
     return options
   }
 
-<<<<<<< HEAD
-  async relay(bundle: TransactionBundle): Promise<TransactionResponse> {
-    const data = encodeBundleExecData(bundle)
-=======
-  setTransactionOptions(transactionRequest: TransactionRequest) {
-    this.txnOptions = transactionRequest
-  }
-
-  async relay(signedTxs: SignedTransactions, quote?: FeeQuote): Promise<TransactionResponse> {
+  async relay(bundle: TransactionBundle, quote?: FeeQuote): Promise<TransactionResponse> {
     if (quote !== undefined) {
       logger.warn(`LocalRelayer doesn't accept fee quotes`)
     }
 
-    if (!signedTxs.context.guestModule || signedTxs.context.guestModule.length !== 42) {
-      throw new Error('LocalRelayer requires the context.guestModule address')
-    }
-
-    const { to, execute } = await this.prependWalletDeploy(signedTxs)
-
-    const walletInterface = new ethers.utils.Interface(walletContracts.mainModule.abi)
-    const data = walletInterface.encodeFunctionData(walletInterface.getFunction('execute'), [
-      sequenceTxAbiEncode(execute.transactions),
-      execute.nonce,
-      execute.signature
-    ])
->>>>>>> 56030e90
+    const data = encodeBundleExecData(bundle)
 
     // TODO: think about computing gas limit individually, summing together and passing across
     // NOTE: we expect that all txns have set their gasLimit ahead of time through proper estimation
     // const gasLimit = signedTxs.transactions.reduce((sum, tx) => sum.add(tx.gasLimit), ethers.BigNumber.from(0))
     // txRequest.gasLimit = gasLimit
 
-<<<<<<< HEAD
-    return this.signer.sendTransaction({ to: bundle.entrypoint, data })
-=======
-    return this.signer.sendTransaction({ to, data, ...this.txnOptions })
->>>>>>> 56030e90
+    return this.signer.sendTransaction({ to: bundle.entrypoint, data, ...this.txnOptions })
   }
 }