import { ethers, providers } from 'ethers'
<<<<<<< HEAD
import { TransactionBundle, Transaction } from '@0xsequence/transactions'
=======
import { SignedTransactions, Transaction, TransactionResponse } from '@0xsequence/transactions'
>>>>>>> 56030e90
import { WalletContext } from '@0xsequence/network'
import { WalletConfig } from '@0xsequence/config'
import { proto } from './rpc-relayer'

export interface Relayer {
  // simulate returns the execution results for a list of transactions.
  simulate(wallet: string, entrypoint: string, ...transactions: Transaction[]): Promise<SimulateResult[]>

  // estimateGasLimits will estimate the gas utilization from the transaction
  // before submission.
  estimateGasLimits(
    config: WalletConfig,
    context: WalletContext,
    ...transactions: Transaction[]
  ): Promise<Transaction[]>

  // getFeeOptions returns the fee options that the relayer will accept as payment.
  // If a quote is returned, it may be passed back to the relayer for dispatch.
  getFeeOptions(
    config: WalletConfig,
    context: WalletContext,
    ...transactions: Transaction[]
  ): Promise<{ options: FeeOption[], quote?: FeeQuote }>

  // gasRefundOptions returns the transactions which can be included to refund a
  // relayer for submitting your transaction to a network.
  gasRefundOptions(
    config: WalletConfig,
    context: WalletContext,
    bundle: TransactionBundle
  ): Promise<FeeOption[]>

  // getNonce returns the transaction count/nonce for a wallet, encoded with nonce space.
  // If space is undefined, the relayer can choose a nonce space to encode the result with.
  // Otherwise, the relayer must return a nonce encoded for the given nonce space.
  getNonce(config: WalletConfig, context: WalletContext, space?: ethers.BigNumberish, blockTag?: providers.BlockTag): Promise<ethers.BigNumberish>

  // relayer will submit the transaction(s) to the network and return the transaction response.
<<<<<<< HEAD
  relay(signedTxs: TransactionBundle): Promise<providers.TransactionResponse>

  // wait for transaction confirmation
  wait(metaTxnId: string | TransactionBundle, timeout: number): Promise<providers.TransactionResponse>
=======
  // The quote should be the one returned from getFeeOptions, if any.
  relay(signedTxs: SignedTransactions, quote?: FeeQuote): Promise<TransactionResponse>

  // wait for transaction confirmation
  wait(metaTxnId: string | SignedTransactions, timeout: number): Promise<TransactionResponse>
>>>>>>> 56030e90
}

export * from './local-relayer'
export * from './provider-relayer'
export * from './rpc-relayer'
export { proto as RpcRelayerProto } from './rpc-relayer'
export type SimulateResult = proto.SimulateResult
export type FeeOption = proto.FeeOption

// A fee quote is simply an opaque value that can be obtained via Relayer.getFeeOptions(), and
// returned back to the same relayer via Relayer.relay(). Fee quotes should be treated as an
// implementation detail of the relayer that produces them.
//
// This interface exists for type-safety purposes to protect against passing non-FeeQuotes to
// Relayer.relay(), or any other functions that call it indirectly (e.g. Account.sendTransaction).
export interface FeeQuote {
  _tag: 'FeeQuote'
  _quote: unknown
}

export function isRelayer(cand: any): cand is Relayer {
  return (
    typeof cand === 'object' &&
    typeof cand.simulate === 'function' &&
    typeof cand.estimateGasLimits === 'function' &&
    typeof cand.getFeeOptions === 'function' &&
    typeof cand.gasRefundOptions === 'function' &&
    typeof cand.getNonce === 'function' &&
    typeof cand.relay === 'function' &&
    typeof cand.wait === 'function'
  )
}<|MERGE_RESOLUTION|>--- conflicted
+++ resolved
@@ -1,9 +1,5 @@
 import { ethers, providers } from 'ethers'
-<<<<<<< HEAD
-import { TransactionBundle, Transaction } from '@0xsequence/transactions'
-=======
-import { SignedTransactions, Transaction, TransactionResponse } from '@0xsequence/transactions'
->>>>>>> 56030e90
+import { TransactionBundle, Transaction, TransactionResponse } from '@0xsequence/transactions'
 import { WalletContext } from '@0xsequence/network'
 import { WalletConfig } from '@0xsequence/config'
 import { proto } from './rpc-relayer'
@@ -23,16 +19,12 @@
   // getFeeOptions returns the fee options that the relayer will accept as payment.
   // If a quote is returned, it may be passed back to the relayer for dispatch.
   getFeeOptions(
-    config: WalletConfig,
-    context: WalletContext,
-    ...transactions: Transaction[]
+    bundle: TransactionBundle
   ): Promise<{ options: FeeOption[], quote?: FeeQuote }>
 
   // gasRefundOptions returns the transactions which can be included to refund a
   // relayer for submitting your transaction to a network.
   gasRefundOptions(
-    config: WalletConfig,
-    context: WalletContext,
     bundle: TransactionBundle
   ): Promise<FeeOption[]>
 
@@ -42,18 +34,10 @@
   getNonce(config: WalletConfig, context: WalletContext, space?: ethers.BigNumberish, blockTag?: providers.BlockTag): Promise<ethers.BigNumberish>
 
   // relayer will submit the transaction(s) to the network and return the transaction response.
-<<<<<<< HEAD
-  relay(signedTxs: TransactionBundle): Promise<providers.TransactionResponse>
+  relay(signedTxs: TransactionBundle, quote?: FeeQuote): Promise<TransactionResponse>
 
   // wait for transaction confirmation
-  wait(metaTxnId: string | TransactionBundle, timeout: number): Promise<providers.TransactionResponse>
-=======
-  // The quote should be the one returned from getFeeOptions, if any.
-  relay(signedTxs: SignedTransactions, quote?: FeeQuote): Promise<TransactionResponse>
-
-  // wait for transaction confirmation
-  wait(metaTxnId: string | SignedTransactions, timeout: number): Promise<TransactionResponse>
->>>>>>> 56030e90
+  wait(metaTxnId: string | TransactionBundle, timeout: number): Promise<TransactionResponse>
 }
 
 export * from './local-relayer'
