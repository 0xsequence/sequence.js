export type { Wallet } from './wallet.js'
export type {
  TransactionRequest,
  RelayerOption,
  EnvelopeStatus,
  TransactionRequested,
  TransactionDefined,
  TransactionFormed,
  TransactionRelayed,
  Transaction,
} from './transaction-request.js'
export type {
  ActionToPayload,
  Action,
  BaseSignatureRequest,
  SignerBase,
  SignerSigned,
  SignerUnavailable,
  SignerReady,
  SignerActionable,
  Signer,
  SignatureRequest,
} from './signature-request.js'
export type { Kind, WitnessExtraSignerKind, SignerWithKind } from './signer.js'

<<<<<<< HEAD
export { Actions } from './signature-request'
export { Kinds } from './signer'
export * from './wallet'
=======
export { Actions } from './signature-request.js'
export { Kinds } from './signer.js'
>>>>>>> bd271ada
<|MERGE_RESOLUTION|>--- conflicted
+++ resolved
@@ -23,11 +23,5 @@
 } from './signature-request.js'
 export type { Kind, WitnessExtraSignerKind, SignerWithKind } from './signer.js'
 
-<<<<<<< HEAD
-export { Actions } from './signature-request'
-export { Kinds } from './signer'
-export * from './wallet'
-=======
 export { Actions } from './signature-request.js'
-export { Kinds } from './signer.js'
->>>>>>> bd271ada
+export { Kinds } from './signer.js'