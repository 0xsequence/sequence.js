--- conflicted
+++ resolved
@@ -1,12 +1,3 @@
-<<<<<<< HEAD
-export * from './wallet'
-export * from './transactionRequest'
-export * from './signatureRequest'
-export * from './signer'
-export * from './wallet'
-export * from './transactionRequest'
-export * from './signatureRequest'
-=======
 export type { Wallet } from './wallet'
 export type {
   TransactionRequest,
@@ -34,4 +25,4 @@
 
 export { Actions } from './signature-request'
 export { Kinds } from './signer'
->>>>>>> 5ffba95a
+export * from './wallet'