--- conflicted
+++ resolved
@@ -162,16 +162,8 @@
 export class Sessions implements SessionsInterface {
   constructor(private readonly shared: Shared) {}
 
-<<<<<<< HEAD
-  async getTopology(walletAddress: Address.Address): Promise<SessionConfig.SessionsTopology> {
-    const { modules } = await this.shared.modules.wallets.getConfigurationParts(walletAddress)
-=======
-  async getSessionTopology(
-    walletAddress: Address.Address,
-    fixMissing = false,
-  ): Promise<SessionConfig.SessionsTopology> {
+  async getTopology(walletAddress: Address.Address, fixMissing = false): Promise<SessionConfig.SessionsTopology> {
     const { loginTopology, modules } = await this.shared.modules.wallets.getConfigurationParts(walletAddress)
->>>>>>> c431e53e
     const managerLeaf = modules.find((leaf) => Address.isEqual(leaf.address, this.shared.sequence.extensions.sessions))
     if (!managerLeaf) {
       if (fixMissing) {
@@ -310,12 +302,7 @@
     permissions: CoreSigners.Session.ExplicitParams,
     origin?: string,
   ): Promise<string> {
-<<<<<<< HEAD
-    const topology = await this.getTopology(walletAddress)
-=======
-    // This will add the session manager if it's missing
-    const topology = await this.getSessionTopology(walletAddress, true)
->>>>>>> c431e53e
+    const topology = await this.getTopology(walletAddress, true)
     const newTopology = SessionConfig.addExplicitSession(topology, {
       ...permissions,
       signer: sessionAddress,
@@ -341,12 +328,7 @@
     address: Address.Address,
     origin?: string,
   ): Promise<string> {
-<<<<<<< HEAD
-    const topology = await this.getTopology(walletAddress)
-=======
-    // This will add the session manager if it's missing
-    const topology = await this.getSessionTopology(walletAddress, true)
->>>>>>> c431e53e
+    const topology = await this.getTopology(walletAddress, true)
     const newTopology = SessionConfig.addToImplicitBlacklist(topology, address)
     return this.prepareSessionUpdate(walletAddress, newTopology, origin)
   }
