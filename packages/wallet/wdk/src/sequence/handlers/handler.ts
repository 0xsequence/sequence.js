--- conflicted
+++ resolved
@@ -1,11 +1,5 @@
-<<<<<<< HEAD
 import { Address, Hex } from 'ox'
-import { BaseSignatureRequest, SignerActionable, SignerReady, SignerUnavailable } from '../types'
-=======
-import * as Db from '../../dbs/index.js'
-import { Address, Hex } from 'ox'
-import { SignerActionable, SignerReady, SignerUnavailable } from '../types/index.js'
->>>>>>> 183853b6
+import { SignerActionable, SignerReady, SignerUnavailable, BaseSignatureRequest } from '../types/index.js'
 
 export interface Handler {
   kind: string
