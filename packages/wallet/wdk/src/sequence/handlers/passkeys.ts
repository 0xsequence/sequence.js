--- conflicted
+++ resolved
@@ -1,16 +1,10 @@
 import { Signers, State } from '@0xsequence/wallet-core'
-import * as Db from '../../dbs'
-import { Address, Bytes, Hex } from 'ox'
+import { Address, Hex } from 'ox'
 import { Kinds } from '../types/signer'
 import { Signatures } from '../signatures'
 import { Extensions } from '@0xsequence/wallet-primitives'
-<<<<<<< HEAD
-import { Handler } from '.'
-import { SignerActionable, SignerUnavailable, BaseSignatureRequest } from '../types'
-=======
 import { Handler } from './handler'
-import { SignerActionable, SignerUnavailable } from '../types'
->>>>>>> 70b74787
+import { BaseSignatureRequest, SignerActionable, SignerUnavailable } from '../types'
 
 export class PasskeysHandler implements Handler {
   kind = Kinds.LoginPasskey
