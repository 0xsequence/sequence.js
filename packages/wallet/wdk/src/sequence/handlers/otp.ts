import { Hex, Address } from 'ox'
import { Handler } from './handler.js'
import { Signers } from '@0xsequence/wallet-core'
<<<<<<< HEAD
import * as Db from '../../dbs'
import { Signatures } from '../signatures'
import { SignerUnavailable, SignerReady, SignerActionable, BaseSignatureRequest } from '../types'
import { Kinds } from '../types/signer'
import * as Identity from '../../identity'
import { IdentityHandler } from './identity'
=======
import * as Db from '../../dbs/index.js'
import { Signatures } from '../signatures.js'
import { SignerUnavailable, SignerReady, SignerActionable } from '../types/signature-request.js'
import { Kinds } from '../types/signer.js'
import * as Identity from '../../identity/index.js'
import { IdentityHandler } from './identity.js'
>>>>>>> 183853b6

type RespondFn = (otp: string) => Promise<void>

export class OtpHandler extends IdentityHandler implements Handler {
  kind = Kinds.LoginEmailOtp

  private onPromptOtp: undefined | ((recipient: string, respond: RespondFn) => Promise<void>)

  constructor(nitro: Identity.IdentityInstrument, signatures: Signatures, authKeys: Db.AuthKeys) {
    super(nitro, authKeys, signatures)
  }

  public registerUI(onPromptOtp: (recipient: string, respond: RespondFn) => Promise<void>) {
    this.onPromptOtp = onPromptOtp
    return () => {
      this.onPromptOtp = undefined
    }
  }

  public unregisterUI() {
    this.onPromptOtp = undefined
  }

  public async getSigner(email: string): Promise<Signers.Signer & Signers.Witnessable> {
    const onPromptOtp = this.onPromptOtp
    if (!onPromptOtp) {
      throw new Error('otp-handler-ui-not-registered')
    }

    const challenge = Identity.OtpChallenge.fromRecipient(Identity.IdentityType.Email, email)
    const { loginHint, challenge: codeChallenge } = await this.nitroCommitVerifier(challenge)

    return new Promise(async (resolve, reject) => {
      const respond = async (otp: string) => {
        try {
          const signer = await this.nitroCompleteAuth(challenge.withAnswer(codeChallenge, otp))
          resolve(signer)
        } catch (e) {
          reject(e)
        }
      }
      await onPromptOtp(loginHint, respond)
    })
  }

  async status(
    address: Address.Address,
    _imageHash: Hex.Hex | undefined,
    request: BaseSignatureRequest,
  ): Promise<SignerUnavailable | SignerReady | SignerActionable> {
    const onPromptOtp = this.onPromptOtp
    if (!onPromptOtp) {
      return {
        address,
        handler: this,
        reason: 'ui-not-registered',
        status: 'unavailable',
      }
    }

    const signer = await this.getAuthKeySigner(address)
    if (signer) {
      return {
        address,
        handler: this,
        status: 'ready',
        handle: async () => {
          await this.sign(signer, request)
          return true
        },
      }
    }

    return {
      address,
      handler: this,
      status: 'actionable',
      message: 'request-otp',
      handle: () =>
        new Promise(async (resolve, reject) => {
          const challenge = Identity.OtpChallenge.fromSigner(Identity.IdentityType.Email, address)
          const { loginHint, challenge: codeChallenge } = await this.nitroCommitVerifier(challenge)

          const respond = async (otp: string) => {
            try {
              await this.nitroCompleteAuth(challenge.withAnswer(codeChallenge, otp))
              resolve(true)
            } catch (e) {
              resolve(false)
              throw e
            }
          }

          await onPromptOtp(loginHint, respond)
        }),
    }
  }
}<|MERGE_RESOLUTION|>--- conflicted
+++ resolved
@@ -1,21 +1,12 @@
 import { Hex, Address } from 'ox'
 import { Handler } from './handler.js'
 import { Signers } from '@0xsequence/wallet-core'
-<<<<<<< HEAD
-import * as Db from '../../dbs'
-import { Signatures } from '../signatures'
-import { SignerUnavailable, SignerReady, SignerActionable, BaseSignatureRequest } from '../types'
-import { Kinds } from '../types/signer'
-import * as Identity from '../../identity'
-import { IdentityHandler } from './identity'
-=======
 import * as Db from '../../dbs/index.js'
 import { Signatures } from '../signatures.js'
-import { SignerUnavailable, SignerReady, SignerActionable } from '../types/signature-request.js'
+import { SignerUnavailable, SignerReady, SignerActionable, BaseSignatureRequest } from '../types/signature-request.js'
 import { Kinds } from '../types/signer.js'
 import * as Identity from '../../identity/index.js'
 import { IdentityHandler } from './identity.js'
->>>>>>> 183853b6
 
 type RespondFn = (otp: string) => Promise<void>
 
