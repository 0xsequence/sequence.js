<<<<<<< HEAD
import { Kinds } from '../types/signer'
import { Signatures } from '../signatures'
import { Address, Hex } from 'ox'
import { Devices } from '../devices'
import { Handler } from './handler'
import { BaseSignatureRequest, SignerReady, SignerUnavailable } from '../types'
=======
import * as Db from '../../dbs/index.js'
import { Kinds } from '../types/signer.js'
import { Signatures } from '../signatures.js'
import { Address, Hex } from 'ox'
import { Devices } from '../devices.js'
import { Handler } from './handler.js'
import { SignerReady, SignerUnavailable } from '../types/index.js'
>>>>>>> 183853b6

export class DevicesHandler implements Handler {
  kind = Kinds.LocalDevice

  constructor(
    private readonly signatures: Signatures,
    private readonly devices: Devices,
  ) {}

  onStatusChange(cb: () => void): () => void {
    return () => {}
  }

  async status(
    address: Address.Address,
    _imageHash: Hex.Hex | undefined,
    request: BaseSignatureRequest,
  ): Promise<SignerUnavailable | SignerReady> {
    const signer = await this.devices.get(address)
    if (!signer) {
      const status: SignerUnavailable = {
        address,
        handler: this,
        reason: 'not-local-key',
        status: 'unavailable',
      }
      return status
    }

    const status: SignerReady = {
      address,
      handler: this,
      status: 'ready',
      handle: async () => {
        const signature = await signer.sign(request.envelope.wallet, request.envelope.chainId, request.envelope.payload)

        await this.signatures.addSignature(request.id, {
          address,
          signature,
        })

        return true
      },
    }
    return status
  }
}<|MERGE_RESOLUTION|>--- conflicted
+++ resolved
@@ -1,19 +1,9 @@
-<<<<<<< HEAD
-import { Kinds } from '../types/signer'
-import { Signatures } from '../signatures'
-import { Address, Hex } from 'ox'
-import { Devices } from '../devices'
-import { Handler } from './handler'
-import { BaseSignatureRequest, SignerReady, SignerUnavailable } from '../types'
-=======
-import * as Db from '../../dbs/index.js'
 import { Kinds } from '../types/signer.js'
 import { Signatures } from '../signatures.js'
 import { Address, Hex } from 'ox'
 import { Devices } from '../devices.js'
 import { Handler } from './handler.js'
-import { SignerReady, SignerUnavailable } from '../types/index.js'
->>>>>>> 183853b6
+import { SignerReady, SignerUnavailable, BaseSignatureRequest } from '../types/index.js'
 
 export class DevicesHandler implements Handler {
   kind = Kinds.LocalDevice
