--- conflicted
+++ resolved
@@ -1,18 +1,9 @@
 import { Signers } from '@0xsequence/wallet-core'
 import { Address, Hex, Mnemonic } from 'ox'
-<<<<<<< HEAD
-import { Handler } from './handler'
-import * as Db from '../../dbs'
-import { Signatures } from '../signatures'
-import { Kinds } from '../types/signer'
-import { BaseSignatureRequest, SignerReady, SignerUnavailable } from '../types'
-=======
 import { Handler } from './handler.js'
-import * as Db from '../../dbs/index.js'
 import { Signatures } from '../signatures.js'
 import { Kinds } from '../types/signer.js'
-import { SignerReady, SignerUnavailable } from '../types/index.js'
->>>>>>> 183853b6
+import { SignerReady, SignerUnavailable, BaseSignatureRequest } from '../types/index.js'
 
 type RespondFn = (mnemonic: string) => Promise<void>
 
