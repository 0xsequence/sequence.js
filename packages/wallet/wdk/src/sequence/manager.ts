--- conflicted
+++ resolved
@@ -289,11 +289,7 @@
           logTiming: true,
         })
       : ops.identity.fetch
-<<<<<<< HEAD
-    const nitro = new Identity.IdentityInstrument(ops.identity.url, verifyingFetch)
-=======
     const identityInstrument = new IdentityInstrument(ops.identity.url, verifyingFetch)
->>>>>>> 47cb53d7
 
     if (ops.identity.email?.enabled) {
       this.otpHandler = new OtpHandler(identityInstrument, modules.signatures, shared.databases.authKeys)
