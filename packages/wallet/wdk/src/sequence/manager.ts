import { Signers as CoreSigners, Relayer, State } from '@0xsequence/wallet-core'

import { IdentityInstrument } from '@0xsequence/identity-instrument'
import { createAttestationVerifyingFetch } from '@0xsequence/tee-verifier'
import { Config, Constants, Context, Extensions, Network } from '@0xsequence/wallet-primitives'
import { Address } from 'ox'
import * as Db from '../dbs/index.js'
import { Cron } from './cron.js'
import { Devices } from './devices.js'
import { AuthCodeHandler } from './handlers/authcode.js'
import {
  AuthCodePkceHandler,
  DevicesHandler,
  Handler,
  MnemonicHandler,
  OtpHandler,
  PasskeysHandler,
} from './handlers/index.js'
import { RecoveryHandler } from './handlers/recovery.js'
import { Logger } from './logger.js'
import { Messages, MessagesInterface } from './messages.js'
import { Recovery, RecoveryInterface } from './recovery.js'
import { Sessions, SessionsInterface } from './sessions.js'
import { Signatures, SignaturesInterface } from './signatures.js'
import { Signers } from './signers.js'
<<<<<<< HEAD
import { Transactions } from './transactions.js'
import { BaseSignatureRequest, QueuedRecoveryPayload, SignatureRequest, Wallet } from './types/index.js'
import { Message, MessageRequest } from './types/message-request.js'
import { Kinds, RecoverySigner } from './types/signer.js'
import { Transaction, TransactionRequest } from './types/transaction-request.js'
import { WalletSelectionUiHandler } from './types/wallet.js'
import { CompleteRedirectArgs, LoginArgs, SignupArgs, StartSignUpWithRedirectArgs, Wallets } from './wallets.js'
import { Guard } from './guard.js'
import { GuardHandler } from './handlers/guard.js'
=======
import { Transactions, TransactionsInterface } from './transactions.js'
import { Kinds } from './types/signer.js'
import { Wallets, WalletsInterface } from './wallets.js'
>>>>>>> bf19d7d8

export type ManagerOptions = {
  verbose?: boolean

  extensions?: Extensions.Extensions
  context?: Context.Context
  guest?: Address.Address

  encryptedPksDb?: CoreSigners.Pk.Encrypted.EncryptedPksDb
  managerDb?: Db.Wallets
  transactionsDb?: Db.Transactions
  signaturesDb?: Db.Signatures
  messagesDb?: Db.Messages
  authCommitmentsDb?: Db.AuthCommitments
  authKeysDb?: Db.AuthKeys
  recoveryDb?: Db.Recovery

  dbPruningInterval?: number

  stateProvider?: State.Provider
  networks?: Network.Network[]
  relayers?: Relayer.Relayer[] | (() => Relayer.Relayer[])
  bundlers?: Relayer.Bundler[]
  guardUrl?: string
  guardAddress?: Address.Address

  defaultGuardTopology?: Config.Topology
  defaultRecoverySettings?: RecoverySettings

  // EIP-6963 support
  multiInjectedProviderDiscovery?: boolean

  identity?: {
    url?: string
    fetch?: typeof window.fetch
    verifyAttestation?: boolean
    expectedPcr0?: string[]
    email?: {
      enabled: boolean
    }
    google?: {
      enabled: boolean
      clientId: string
    }
    apple?: {
      enabled: boolean
      clientId: string
    }
  }
}

export const ManagerOptionsDefaults = {
  verbose: false,

  extensions: Extensions.Dev1,
  context: Context.Dev1,
  context4337: Context.Dev2_4337,
  guest: Constants.DefaultGuestAddress,

  encryptedPksDb: new CoreSigners.Pk.Encrypted.EncryptedPksDb(),
  managerDb: new Db.Wallets(),
  signaturesDb: new Db.Signatures(),
  transactionsDb: new Db.Transactions(),
  messagesDb: new Db.Messages(),
  authCommitmentsDb: new Db.AuthCommitments(),
  recoveryDb: new Db.Recovery(),
  authKeysDb: new Db.AuthKeys(),

  dbPruningInterval: 1000 * 60 * 60 * 24, // 24 hours

  stateProvider: new State.Sequence.Provider(),
  networks: Network.All,
  relayers: () => [Relayer.Standard.LocalRelayer.createFromWindow(window)].filter((r) => r !== undefined),
  bundlers: [],

  guardUrl: 'https://dev-guard.sequence.app',
  guardAddress: '0xa2e70CeaB3Eb145F32d110383B75B330fA4e288a' as Address.Address, // TODO: change to the actual guard address

  defaultGuardTopology: {
    // TODO: Move this somewhere else
    type: 'signer',
    address: '0xa2e70CeaB3Eb145F32d110383B75B330fA4e288a', // TODO: change to the actual guard address
    weight: 1n,
  } as Config.SignerLeaf,

  defaultSessionsTopology: {
    // TODO: Move this somewhere else
    type: 'sapient-signer',
    weight: 255n,
  } as Omit<Config.SapientSignerLeaf, 'imageHash' | 'address'>,

  defaultRecoverySettings: {
    requiredDeltaTime: 2592000n, // 30 days (in seconds)
    minTimestamp: 0n,
  },

  multiInjectedProviderDiscovery: true,

  identity: {
    // TODO: change to prod url once deployed
    url: 'https://dev-identity.sequence-dev.app',
    fetch: window.fetch,
    verifyAttestation: true,
    email: {
      enabled: false,
    },
    google: {
      enabled: false,
      clientId: '',
    },
    apple: {
      enabled: false,
      clientId: '',
    },
  },
}

export const CreateWalletOptionsDefaults = {
  useGuard: false,
}

export function applyManagerOptionsDefaults(options?: ManagerOptions) {
  return {
    ...ManagerOptionsDefaults,
    ...options,
    identity: { ...ManagerOptionsDefaults.identity, ...options?.identity },
  }
}

export type RecoverySettings = {
  requiredDeltaTime: bigint
  minTimestamp: bigint
}

export type Databases = {
  readonly encryptedPks: CoreSigners.Pk.Encrypted.EncryptedPksDb
  readonly manager: Db.Wallets
  readonly signatures: Db.Signatures
  readonly messages: Db.Messages
  readonly transactions: Db.Transactions
  readonly authCommitments: Db.AuthCommitments
  readonly authKeys: Db.AuthKeys
  readonly recovery: Db.Recovery

  readonly pruningInterval: number
}

export type Sequence = {
  readonly context: Context.Context
  readonly context4337: Context.Context
  readonly extensions: Extensions.Extensions
  readonly guest: Address.Address

  readonly stateProvider: State.Provider

  readonly networks: Network.Network[]
  readonly relayers: Relayer.Relayer[]
  readonly bundlers: Relayer.Bundler[]

  readonly defaultGuardTopology: Config.Topology
  readonly defaultRecoverySettings: RecoverySettings

  readonly guardUrl: string
  readonly guardAddress: Address.Address
}

export type Modules = {
  readonly logger: Logger
  readonly devices: Devices
  readonly guard: Guard
  readonly wallets: Wallets
  readonly sessions: Sessions
  readonly signers: Signers
  readonly signatures: Signatures
  readonly transactions: Transactions
  readonly messages: Messages
  readonly recovery: Recovery
  readonly cron: Cron
}

export type Shared = {
  readonly verbose: boolean

  readonly sequence: Sequence
  readonly databases: Databases

  readonly handlers: Map<string, Handler>

  modules: Modules
}

export class Manager {
  private readonly shared: Shared

  private readonly mnemonicHandler: MnemonicHandler
  private readonly devicesHandler: DevicesHandler
  private readonly passkeysHandler: PasskeysHandler
  private readonly recoveryHandler: RecoveryHandler
  private readonly guardHandler: GuardHandler

  private readonly otpHandler?: OtpHandler

  // ======== Begin Public Modules ========

  /**
   * Manages the lifecycle of user wallets within the WDK, from creation (sign-up)
   * to session management (login/logout).
   *
   * This is the primary entry point for users. It handles the association of login
   * credentials (like mnemonics or passkeys) with on-chain wallet configurations.
   *
   * Key behaviors:
   * - `signUp()`: Creates a new wallet configuration and deploys it.
   * - `login()`: Adds the current device as a new authorized signer to an existing wallet. This is a 2-step process requiring a signature from an existing signer.
   * - `logout()`: Can perform a "soft" logout (local session removal) or a "hard" logout (on-chain key removal), which is also a 2-step process.
   *
   * This module orchestrates with the `signatures` module to handle the signing of
   * configuration updates required for login and hard-logout operations.
   *
   * @see {WalletsInterface} for all available methods.
   */
  public readonly wallets: WalletsInterface

  /**
   * Acts as the central coordinator for all signing operations. It does not perform
   * the signing itself but manages the entire process.
   *
   * When an action requires a signature (e.g., sending a transaction, updating configuration),
   * a `SignatureRequest` is created here. This module then determines which signers
   * (devices, passkeys, etc.) are required to meet the wallet's security threshold.
   *
   * Key features:
   * - Tracks the real-time status of each required signer (`ready`, `actionable`, `signed`, `unavailable`).
   * - Calculates the collected signature weight against the required threshold.
   * - Provides hooks (`onSignatureRequestUpdate`) for building reactive UIs that guide the user through the signing process.
   *
   * Developers will primarily interact with this module to monitor the state of a signing
   * request initiated by other modules like `transactions` or `wallets`.
   *
   * @see {SignaturesInterface} for all available methods.
   * @see {SignatureRequest} for the detailed structure of a request object.
   */
  public readonly signatures: SignaturesInterface

  /**
   * Manages the end-to-end lifecycle of on-chain transactions, from creation to final confirmation.
   *
   * This module follows a distinct state machine:
   * 1. `request()`: Creates a new transaction request.
   * 2. `define()`: Fetches quotes and fee options from all available relayers and ERC-4337 bundlers.
   * 3. `selectRelayer()`: Finalizes the transaction payload based on the chosen relayer and creates a `SignatureRequest`.
   * 4. `relay()`: Submits the signed transaction to the chosen relayer/bundler for execution.
   *
   * The final on-chain status (`confirmed` or `failed`) is updated asynchronously by a background
   * process. Use `onTransactionUpdate` to monitor a transaction's progress.
   *
   * @see {TransactionsInterface} for all available methods.
   * @see {Transaction} for the detailed structure of a transaction object and its states.
   */
  public readonly transactions: TransactionsInterface

  /**
   * Handles the signing of off-chain messages, such as EIP-191 personal_sign messages
   * or EIP-712 typed data.
   *
   * The flow is simpler than on-chain transactions:
   * 1. `request()`: Prepares the message and creates a `SignatureRequest`.
   * 2. The user signs the request via the `signatures` module UI.
   * 3. `complete()`: Builds the final, EIP-1271/EIP-6492 compliant signature string.
   *
   * This module is essential for dapps that require off-chain proof of ownership or authorization.
   * The resulting signature is verifiable on-chain by calling `isValidSignature` on the wallet contract.
   *
   * @see {MessagesInterface} for all available methods.
   */
  public readonly messages: MessagesInterface

  /**
   * Manages session keys, which are temporary, often permissioned, signers for a wallet.
   * This allows dapps to perform actions on the user's behalf without prompting for a signature
   * for every transaction.
   *
   * Two types of sessions are supported:
   * - **Implicit Sessions**: Authorized by an off-chain attestation from the user's primary identity
   *   signer. They are dapp-specific and don't require a configuration update to create. Ideal for
   *   low-risk, frequent actions within a single application.
   * - **Explicit Sessions**: Authorized by a wallet configuration update. These sessions
   *   are more powerful and can be governed by detailed, on-chain permissions (e.g., value limits,
   *   contract targets, function call rules).
   *
   * This module handles the creation, removal, and configuration of both session types.
   *
   * @see {SessionsInterface} for all available methods.
   */
  public readonly sessions: SessionsInterface

  /**
   * Manages the wallet's recovery mechanism, allowing designated recovery signers
   * to execute transactions after a time delay.
   *
   * This module is responsible for:
   * - **Configuration**: Adding or removing recovery signers (e.g., a secondary mnemonic). This is a standard configuration update that must be signed by the wallet's primary signers.
   * - **Execution**: A two-step process to use the recovery feature:
   *   1. `queuePayload()`: A recovery signer signs a payload, which is then sent on-chain to start a timelock.
   *   2. After the timelock, the `recovery` handler itself can sign a transaction to execute the queued payload.
   * - **Monitoring**: `updateQueuedPayloads()` fetches on-chain data about pending recovery attempts, a crucial security feature.
   *
   * @see {RecoveryInterface} for all available methods.
   */
  public readonly recovery: RecoveryInterface

  // ======== End Public Modules ========

  constructor(options?: ManagerOptions) {
    const ops = applyManagerOptionsDefaults(options)

    // Build relayers list
    let relayers: Relayer.Relayer[] = []

    // Add EIP-6963 relayers if enabled
    if (ops.multiInjectedProviderDiscovery) {
      try {
        relayers.push(...Relayer.Standard.EIP6963.getRelayers())
      } catch (error) {
        console.warn('Failed to initialize EIP-6963 relayers:', error)
      }
    }

    // Add configured relayers
    const configuredRelayers = typeof ops.relayers === 'function' ? ops.relayers() : ops.relayers
    relayers.push(...configuredRelayers)

    const shared: Shared = {
      verbose: ops.verbose,

      sequence: {
        context: ops.context,
        context4337: ops.context4337,
        extensions: ops.extensions,
        guest: ops.guest,

        stateProvider: ops.stateProvider,
        networks: ops.networks,
        relayers,
        bundlers: ops.bundlers,

        defaultGuardTopology: ops.defaultGuardTopology,
        defaultRecoverySettings: ops.defaultRecoverySettings,

        guardUrl: ops.guardUrl,
        guardAddress: ops.guardAddress,
      },

      databases: {
        encryptedPks: ops.encryptedPksDb,
        manager: ops.managerDb,
        signatures: ops.signaturesDb,
        transactions: ops.transactionsDb,
        messages: ops.messagesDb,
        authCommitments: ops.authCommitmentsDb,
        authKeys: ops.authKeysDb,
        recovery: ops.recoveryDb,

        pruningInterval: ops.dbPruningInterval,
      },

      modules: {} as any,
      handlers: new Map(),
    }

    const modules: Modules = {
      cron: new Cron(shared),
      logger: new Logger(shared),
      devices: new Devices(shared),
      guard: new Guard(shared),
      wallets: new Wallets(shared),
      sessions: new Sessions(shared),
      signers: new Signers(shared),
      signatures: new Signatures(shared),
      transactions: new Transactions(shared),
      messages: new Messages(shared),
      recovery: new Recovery(shared),
    }

    this.wallets = modules.wallets
    this.signatures = modules.signatures
    this.transactions = modules.transactions
    this.messages = modules.messages
    this.sessions = modules.sessions
    this.recovery = modules.recovery

    this.devicesHandler = new DevicesHandler(modules.signatures, modules.devices)
    shared.handlers.set(Kinds.LocalDevice, this.devicesHandler)

    this.passkeysHandler = new PasskeysHandler(
      modules.signatures,
      shared.sequence.extensions,
      shared.sequence.stateProvider,
    )
    shared.handlers.set(Kinds.LoginPasskey, this.passkeysHandler)

    this.mnemonicHandler = new MnemonicHandler(modules.signatures)
    shared.handlers.set(Kinds.LoginMnemonic, this.mnemonicHandler)

    this.recoveryHandler = new RecoveryHandler(modules.signatures, modules.recovery)
    shared.handlers.set(Kinds.Recovery, this.recoveryHandler)

    this.guardHandler = new GuardHandler(modules.signatures, modules.guard)
    shared.handlers.set(Kinds.Guard, this.guardHandler)

    const verifyingFetch = ops.identity.verifyAttestation
      ? createAttestationVerifyingFetch({
          fetch: ops.identity.fetch,
          expectedPCRs: ops.identity.expectedPcr0 ? new Map([[0, ops.identity.expectedPcr0]]) : undefined,
          logTiming: true,
        })
      : ops.identity.fetch
    const identityInstrument = new IdentityInstrument(ops.identity.url, verifyingFetch)

    if (ops.identity.email?.enabled) {
      this.otpHandler = new OtpHandler(identityInstrument, modules.signatures, shared.databases.authKeys)
      shared.handlers.set(Kinds.LoginEmailOtp, this.otpHandler)
    }
    if (ops.identity.google?.enabled) {
      shared.handlers.set(
        Kinds.LoginGooglePkce,
        new AuthCodePkceHandler(
          'google-pkce',
          'https://accounts.google.com',
          ops.identity.google.clientId,
          identityInstrument,
          modules.signatures,
          shared.databases.authCommitments,
          shared.databases.authKeys,
        ),
      )
    }
    if (ops.identity.apple?.enabled) {
      shared.handlers.set(
        Kinds.LoginApple,
        new AuthCodeHandler(
          'apple',
          'https://appleid.apple.com',
          ops.identity.apple.clientId,
          identityInstrument,
          modules.signatures,
          shared.databases.authCommitments,
          shared.databases.authKeys,
        ),
      )
    }

    shared.modules = modules
    this.shared = shared

    // Initialize modules
    for (const module of Object.values(modules)) {
      if ('initialize' in module && typeof module.initialize === 'function') {
        module.initialize()
      }
    }
  }

  public registerMnemonicUI(onPromptMnemonic: (respond: (mnemonic: string) => Promise<void>) => Promise<void>) {
    return this.mnemonicHandler.registerUI(onPromptMnemonic)
  }

  public registerOtpUI(onPromptOtp: (recipient: string, respond: (otp: string) => Promise<void>) => Promise<void>) {
    return this.otpHandler?.registerUI(onPromptOtp) || (() => {})
  }

  public async setRedirectPrefix(prefix: string) {
    this.shared.handlers.forEach((handler) => {
      if (handler instanceof AuthCodeHandler) {
        handler.setRedirectUri(prefix + '/' + handler.signupKind)
      }
    })
  }

  public getNetworks(): Network.Network[] {
    return this.shared.sequence.networks
  }

  public getNetwork(chainId: bigint): Network.Network | undefined {
    return this.shared.sequence.networks.find((n) => n.chainId === chainId)
  }

  // DBs

  public async stop() {
    await this.shared.modules.cron.stop()

    await Promise.all([
      this.shared.databases.authKeys.close(),
      this.shared.databases.authCommitments.close(),
      this.shared.databases.manager.close(),
      this.shared.databases.recovery.close(),
      this.shared.databases.signatures.close(),
      this.shared.databases.transactions.close(),
    ])
  }
}<|MERGE_RESOLUTION|>--- conflicted
+++ resolved
@@ -23,21 +23,11 @@
 import { Sessions, SessionsInterface } from './sessions.js'
 import { Signatures, SignaturesInterface } from './signatures.js'
 import { Signers } from './signers.js'
-<<<<<<< HEAD
-import { Transactions } from './transactions.js'
-import { BaseSignatureRequest, QueuedRecoveryPayload, SignatureRequest, Wallet } from './types/index.js'
-import { Message, MessageRequest } from './types/message-request.js'
-import { Kinds, RecoverySigner } from './types/signer.js'
-import { Transaction, TransactionRequest } from './types/transaction-request.js'
-import { WalletSelectionUiHandler } from './types/wallet.js'
-import { CompleteRedirectArgs, LoginArgs, SignupArgs, StartSignUpWithRedirectArgs, Wallets } from './wallets.js'
-import { Guard } from './guard.js'
-import { GuardHandler } from './handlers/guard.js'
-=======
 import { Transactions, TransactionsInterface } from './transactions.js'
 import { Kinds } from './types/signer.js'
 import { Wallets, WalletsInterface } from './wallets.js'
->>>>>>> bf19d7d8
+import { Guard } from './guard.js'
+import { GuardHandler } from './handlers/guard.js'
 
 export type ManagerOptions = {
   verbose?: boolean
