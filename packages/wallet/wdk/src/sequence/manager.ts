--- conflicted
+++ resolved
@@ -258,12 +258,8 @@
 
         stateProvider: ops.stateProvider,
         networks: ops.networks,
-<<<<<<< HEAD
-        relayers: typeof ops.relayers === 'function' ? ops.relayers() : ops.relayers,
+        relayers,
         bundlers: ops.bundlers,
-=======
-        relayers,
->>>>>>> c4baca46
 
         defaultGuardTopology: ops.defaultGuardTopology,
         defaultRecoverySettings: ops.defaultRecoverySettings,
