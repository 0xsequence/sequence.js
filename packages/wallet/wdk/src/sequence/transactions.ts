import { Payload } from '@0xsequence/wallet-primitives'
import { Envelope, Relayer, Wallet } from '@0xsequence/wallet-core'
import { Abi, AbiFunction, Address, Hex, Provider, RpcTransport } from 'ox'
import { v7 as uuidv7 } from 'uuid'
import { Shared } from './manager.js'
import {
  ERC4337RelayerOption,
  isERC4337RelayerOption,
  isStandardRelayerOption,
  StandardRelayerOption,
  Transaction,
  TransactionFinal,
  TransactionFormed,
  TransactionRelayed,
  TransactionRequest,
} from './types/transaction-request.js'

export interface TransactionsInterface {
  /**
   * Retrieves the full state of a specific transaction by its ID.
   *
   * This method returns a `Transaction` object, which is a union type representing the
   * transaction's current stage in the lifecycle (`requested`, `defined`, `formed`, `relayed`, `final`).
   * The properties available on the returned object depend on its `status` property.
   * For example, a `defined` transaction will include `relayerOptions`, while a `final`
   * transaction will include the final on-chain `opStatus`.
   *
   * @param transactionId The unique identifier of the transaction to retrieve.
   * @returns A promise that resolves to the `Transaction` object.
   * @throws An error if the transaction is not found.
   * @see {Transaction} for the detailed structure of the returned object and its possible states.
   */
  get(transactionId: string): Promise<Transaction>

  /**
   * Initiates a new transaction, starting the transaction lifecycle.
   *
   * This method takes a set of simplified transaction requests, prepares a wallet-specific
   * transaction envelope, and stores it with a `requested` status.
   *
   * @param from The address of the wallet initiating the transaction.
   * @param chainId The chain ID on which the transaction will be executed.
   * @param txs An array of simplified transaction objects to be batched together.
   * @param options Configuration for the request.
   * @param options.source A string indicating the origin of the request (e.g., 'dapp-a.com', 'wallet-webapp').
   * @param options.noConfigUpdate If `true`, any pending on-chain wallet configuration updates will be
   *   skipped for this transaction. This is crucial for actions like recovery or session management
   *   where the active signer may not have permission to approve the main configuration update.
   *   Defaults to `false`, meaning updates are included by default.
   * @param options.unsafe If `true`, allows transactions that might be risky, such as calls from the
   *   wallet to itself (which can change its configuration) or delegate calls. Use with caution. Defaults to `false`.
   * @param options.space The nonce "space" for the transaction. Transactions in different spaces can be
   *   executed concurrently. If not provided, it defaults to the current timestamp.
   * @returns A promise that resolves to the unique `transactionId` for this new request.
   */
  request(
    from: Address.Address,
    chainId: bigint,
    txs: TransactionRequest[],
    options?: { source?: string; noConfigUpdate?: boolean; unsafe?: boolean; space?: bigint },
  ): Promise<string>

  /**
   * Finalizes the transaction's parameters and fetches relayer options.
   *
   * This moves a transaction from the `requested` to the `defined` state. In this step,
   * the SDK queries all available relayers (both standard and ERC-4337 bundlers) for
   * fee options and execution quotes. These options are then attached to the transaction object.
   *
   * @param transactionId The ID of the transaction to define.
   * @param changes (Optional) An object to override transaction parameters.
   *   - `nonce`: Override the automatically selected nonce.
   *   - `space`: Override the nonce space.
   *   - `calls`: Tweak the `gasLimit` for specific calls within the batch. The array must match the original call length.
   * @returns A promise that resolves when the transaction has been defined.
   * @throws An error if the transaction is not in the `requested` state.
   */
  define(
    transactionId: string,
    changes?: { nonce?: bigint; space?: bigint; calls?: Pick<Payload.Call, 'gasLimit'>[] },
  ): Promise<void>

  /**
   * Selects a relayer for the transaction and prepares it for signing.
   *
   * This moves a transaction from `defined` to `formed`. Based on the chosen `relayerOptionId`,
   * the transaction payload is finalized. If a standard relayer with a fee is chosen, the fee payment
   * is prepended to the transaction calls. If an ERC-4337 bundler is chosen, the entire payload is
   * transformed into a UserOperation-compatible format.
   *
   * This method creates a `SignatureRequest` and returns its ID. The next step is to use this ID
   * with the `Signatures` module to collect the required signatures.
   *
   * @param transactionId The ID of the `defined` transaction.
   * @param relayerOptionId The `id` of the desired relayer option from the `relayerOptions` array on the transaction object.
   * @returns A promise that resolves to the `signatureId` of the newly created signature request.
   * @throws An error if the transaction is not in the `defined` state.
   */
  selectRelayer(transactionId: string, relayerOptionId: string): Promise<string>

  /**
   * Relays a signed transaction to the network.
   *
   * This is the final step, submitting the transaction for execution. It requires that the
   * associated `SignatureRequest` has collected enough weight to meet the wallet's threshold.
   * The transaction's status transitions to `relayed` upon successful submission to the relayer,
   * and then asynchronously updates to `final` once it's confirmed or fails on-chain.
   *
   * The final on-chain status (`opStatus`) can be monitored using `onTransactionUpdate`.
   * Possible final statuses are:
   * - `confirmed`: The transaction succeeded. Includes the `transactionHash`.
   * - `failed`: The transaction was included in a block but reverted. Includes the `transactionHash` and `reason`.
   * If a transaction remains in `relayed` status for over 30 minutes, it will be marked as `failed` with a 'timeout' reason.
   *
   * @param transactionOrSignatureId The ID of the transaction to relay, or the ID of its associated signature request.
   * @returns A promise that resolves once the transaction is successfully submitted to the relayer.
   * @throws An error if the transaction is not in the `formed` state or if the signature threshold is not met.
   */
  relay(transactionOrSignatureId: string): Promise<void>

  /**
   * Deletes a transaction from the manager, regardless of its current state.
   *
   * If the transaction is in the `formed` state, this will also cancel the associated
   * signature request, preventing further signing.
   *
   * @param transactionId The ID of the transaction to delete.
   * @returns A promise that resolves when the transaction has been deleted.
   */
  delete(transactionId: string): Promise<void>

  /**
   * Subscribes to real-time updates for a single transaction.
   *
   * The callback is invoked whenever the transaction's state changes, such as transitioning
   * from `relayed` to `final`, or when its `opStatus` is updated. This is the recommended
   * way to monitor the progress of a relayed transaction.
   *
   * @param transactionId The ID of the transaction to monitor.
   * @param cb The callback function to execute with the updated `Transaction` object.
   * @param trigger (Optional) If `true`, the callback is immediately invoked with the current state.
   * @returns A function that, when called, unsubscribes the listener.
   */
  onTransactionUpdate(transactionId: string, cb: (transaction: Transaction) => void, trigger?: boolean): () => void

  /**
   * Subscribes to updates for the entire list of transactions managed by this instance.
   *
   * This is useful for UI components that display a history or list of all transactions,
   * ensuring the view stays synchronized as transactions are created, updated, or deleted.
   *
   * @param cb The callback function to execute with the full, updated list of transactions.
   * @param trigger (Optional) If `true`, the callback is immediately invoked with the current list.
   * @returns A function that, when called, unsubscribes the listener.
   */
  onTransactionsUpdate(cb: (transactions: Transaction[]) => void, trigger?: boolean): () => void
}

export class Transactions implements TransactionsInterface {
  constructor(private readonly shared: Shared) {}

  initialize() {
    this.shared.modules.cron.registerJob('update-transaction-status', 1000, async () => {
      await this.refreshStatus()
    })
  }

  public async refreshStatus(onlyTxId?: string): Promise<number> {
    const transactions = await this.list()

    const THIRTY_MINUTES = 30 * 60 * 1000
    const now = Date.now()

    let finalCount = 0

    for (const tx of transactions) {
      if (onlyTxId && tx.id !== onlyTxId) {
        continue
      }

      if (tx.status === 'relayed') {
        let relayer: Relayer.Relayer | Relayer.Bundler | undefined = this.shared.sequence.relayers.find(
          (relayer) => relayer.id === tx.relayerId,
        )
        if (!relayer) {
          const bundler = this.shared.sequence.bundlers.find((bundler) => bundler.id === tx.relayerId)
          if (!bundler) {
            console.warn('relayer or bundler not found', tx.id, tx.relayerId)
            continue
          }

          relayer = bundler
        }

        // Check for timeout: if relayedAt is more than 30 minutes ago, fail with timeout
        if (typeof tx.relayedAt === 'number' && now - tx.relayedAt > THIRTY_MINUTES) {
          const opStatus = {
            status: 'failed',
            reason: 'timeout',
          }
          this.shared.databases.transactions.set({
            ...tx,
            opStatus,
            status: 'final',
          } as TransactionFinal)
          finalCount++
          continue
        }

        const opStatus = await relayer.status(tx.opHash as Hex.Hex, tx.envelope.chainId)

        if (opStatus.status === 'confirmed' || opStatus.status === 'failed') {
          this.shared.databases.transactions.set({
            ...tx,
            opStatus,
            status: 'final',
          } as TransactionFinal)
          finalCount++
        } else {
          this.shared.databases.transactions.set({
            ...tx,
            opStatus,
            status: 'relayed',
          } as TransactionRelayed)
        }
      }
    }

    return finalCount
  }

  public async list(): Promise<Transaction[]> {
    return this.shared.databases.transactions.list()
  }

  public async get(transactionId: string): Promise<Transaction> {
    const tx = await this.shared.databases.transactions.get(transactionId)
    if (!tx) {
      throw new Error(`Transaction ${transactionId} not found`)
    }

    return tx
  }

  async request(
    from: Address.Address,
    chainId: bigint,
    txs: TransactionRequest[],
    options?: {
      source?: string
      noConfigUpdate?: boolean
      unsafe?: boolean
      space?: bigint
    },
  ): Promise<string> {
    const network = this.shared.sequence.networks.find((network) => network.chainId === chainId)
    if (!network) {
      throw new Error(`Network not found for ${chainId}`)
    }

    const transport = RpcTransport.fromHttp(network.rpc)
    const provider = Provider.from(transport)
    const wallet = new Wallet(from, { stateProvider: this.shared.sequence.stateProvider })

    const calls = txs.map(
      (tx): Payload.Call => ({
        to: tx.to,
        value: tx.value ?? 0n,
        data: tx.data ?? '0x',
        gasLimit: tx.gasLimit ?? 0n, // TODO: Add gas estimation
        delegateCall: false,
        onlyFallback: false,
        behaviorOnError: 'revert',
      }),
    )

    const envelope = await wallet.prepareTransaction(provider, calls, {
      noConfigUpdate: options?.noConfigUpdate,
      unsafe: options?.unsafe,
      space: options?.space !== undefined ? options.space : BigInt(Math.floor(Date.now() / 1000)),
    })

    const id = uuidv7()
    await this.shared.databases.transactions.set({
      id,
      wallet: from,
      requests: txs,
      envelope,
      source: options?.source ?? 'unknown',
      status: 'requested',
      timestamp: Date.now(),
    })

    return id
  }

  async define(
    transactionId: string,
    changes?: {
      nonce?: bigint
      space?: bigint
      calls?: Pick<Payload.Call, 'gasLimit'>[]
    },
  ): Promise<void> {
    const tx = await this.get(transactionId)
    if (tx.status !== 'requested') {
      throw new Error(`Transaction ${transactionId} is not in the requested state`)
    }

    // Modify the envelope with the changes
    if (changes?.nonce) {
      tx.envelope.payload.nonce = changes.nonce
    }

    if (changes?.space) {
      tx.envelope.payload.space = changes.space
    }

    if (changes?.calls) {
      if (changes.calls.length !== tx.envelope.payload.calls.length) {
        throw new Error(`Invalid number of calls for transaction ${transactionId}`)
      }

      for (let i = 0; i < changes.calls.length; i++) {
        tx.envelope.payload.calls[i]!.gasLimit = changes.calls[i]!.gasLimit
      }
    }

    const wallet = new Wallet(tx.wallet, { stateProvider: this.shared.sequence.stateProvider })
    const provider = Provider.from(
      RpcTransport.fromHttp(
        this.shared.sequence.networks.find((network) => network.chainId === tx.envelope.chainId)!.rpc,
      ),
    )

    // Get relayer and relayer options
    const [allRelayerOptions, allBundlerOptions] = await Promise.all([
      Promise.all(
        this.shared.sequence.relayers
          // Filter relayers based on the chainId of the transaction
          .map(async (relayer): Promise<StandardRelayerOption[]> => {
            const ifAvailable = await relayer.isAvailable(tx.wallet, tx.envelope.chainId)
            if (!ifAvailable) {
              return []
            }

            const feeOptions = await relayer.feeOptions(tx.wallet, tx.envelope.chainId, tx.envelope.payload.calls)

            if (feeOptions.options.length === 0) {
              const { name, icon } = relayer instanceof Relayer.Standard.EIP6963.EIP6963Relayer ? relayer.info : {}

              return [
                {
                  kind: 'standard',
                  id: uuidv7(),
                  relayerType: relayer.type,
                  relayerId: relayer.id,
                  name,
                  icon,
                } as StandardRelayerOption,
              ]
            }

            return feeOptions.options.map((feeOption) => ({
              kind: 'standard',
              id: uuidv7(),
              feeOption,
              relayerType: relayer.type,
              relayerId: relayer.id,
              quote: feeOptions.quote,
            }))
          }),
      ),
      (async () => {
        const entrypoint = await wallet.get4337Entrypoint(provider)
        if (!entrypoint) {
          return []
        }

        return Promise.all(
          this.shared.sequence.bundlers.map(async (bundler): Promise<ERC4337RelayerOption[]> => {
            const ifAvailable = await bundler.isAvailable(entrypoint, tx.envelope.chainId)
            if (!ifAvailable) {
              return []
            }

            try {
              const erc4337Op = await wallet.prepare4337Transaction(provider, tx.envelope.payload.calls, {
                space: tx.envelope.payload.space,
              })

              const erc4337OpsWithEstimatedLimits = await bundler.estimateLimits(tx.wallet, erc4337Op.payload)

              return erc4337OpsWithEstimatedLimits.map(({ speed, payload }) => ({
                kind: 'erc4337',
                id: uuidv7(),
                relayerType: 'erc4337',
                relayerId: bundler.id,
                alternativePayload: payload,
                speed,
              }))
            } catch (e) {
              console.error('error estimating limits 4337', e)
              return []
            }
          }),
        )
      })(),
    ])

    await this.shared.databases.transactions.set({
      ...tx,
      relayerOptions: [...allRelayerOptions.flat(), ...allBundlerOptions.flat()],
      status: 'defined',
    })
  }

  async selectRelayer(transactionId: string, relayerOptionId: string): Promise<string> {
    const tx = await this.get(transactionId)
    if (tx.status !== 'defined') {
      throw new Error(`Transaction ${transactionId} is not in the defined state`)
    }

    const selection = tx.relayerOptions.find((option) => option.id === relayerOptionId)
    if (!selection) {
      throw new Error(`Relayer option ${relayerOptionId} not found for transaction ${transactionId}`)
    }

    // if we have a fee option on the selected relayer option
    if (isStandardRelayerOption(selection)) {
      if (selection.feeOption) {
        // then we need to prepend the transaction payload with the fee
        const { token, to, value, gasLimit } = selection.feeOption

        Address.assert(to)

        if (token === '0x0000000000000000000000000000000000000000') {
          tx.envelope.payload.calls.unshift({
            to,
            value: BigInt(value),
            data: '0x',
            gasLimit: BigInt(gasLimit),
            delegateCall: false,
            onlyFallback: false,
            behaviorOnError: 'revert',
          })
        } else {
          const [transfer] = Abi.from(['function transfer(address to, uint256 amount) returns (bool)'])

          tx.envelope.payload.calls.unshift({
            to: token,
            value: 0n,
            data: AbiFunction.encodeData(transfer, [to, BigInt(value)]),
            gasLimit: BigInt(gasLimit),
            delegateCall: false,
            onlyFallback: false,
            behaviorOnError: 'revert',
          })
        }
      }
    } else if (selection.kind === 'erc4337') {
      // Modify the envelope into a 4337 envelope
      tx.envelope = {
        ...tx.envelope,
        payload: selection.alternativePayload,
      } as Envelope.Envelope<Payload.Calls4337_07>
    } else {
      throw new Error(`Invalid relayer option ${(selection as any).kind}`)
    }

    // Pass to the signatures manager
    const signatureId = await this.shared.modules.signatures.request(tx.envelope, 'send-transaction', {
      origin: tx.source,
    })

    await this.shared.databases.transactions.set({
      ...tx,
      relayerOptions: undefined,
      relayerOption: selection,
      status: 'formed',
      signatureId,
    } as TransactionFormed)

    return signatureId
  }

  async relay(transactionOrSignatureId: string) {
    // First, try to get the transaction directly
    let tx: Transaction | undefined
    try {
      tx = await this.get(transactionOrSignatureId)
    } catch (e) {
      // If not found, it might be a signature ID
      const signature = await this.shared.modules.signatures.get(transactionOrSignatureId)
      if (!signature) {
        throw new Error(`Neither transaction nor signature found with ID ${transactionOrSignatureId}`)
      }

      // Find the transaction associated with this signature
      const transactions = await this.list()
      tx = transactions.find(
        (t) => t.status === 'formed' && 'signatureId' in t && t.signatureId === transactionOrSignatureId,
      )

      if (!tx) {
        throw new Error(`No transaction found for signature ${transactionOrSignatureId}`)
      }
    }

    const transactionId = tx.id

    if (tx.status !== 'formed') {
      throw new Error(`Transaction ${transactionId} is not in the formed state`)
    }

    const signature = await this.shared.modules.signatures.get(tx.signatureId)
    if (!signature) {
      throw new Error(`Signature ${tx.signatureId} not found for transaction ${transactionId}`)
    }

    const network = this.shared.sequence.networks.find((network) => network.chainId === tx.envelope.chainId)
    if (!network) {
      throw new Error(`Network not found for ${tx.envelope.chainId}`)
    }

    const transport = RpcTransport.fromHttp(network.rpc)
    const provider = Provider.from(transport)

    const wallet = new Wallet(tx.wallet, { stateProvider: this.shared.sequence.stateProvider })

    if (!Envelope.isSigned(signature.envelope)) {
      throw new Error(`Transaction ${transactionId} is not signed`)
    }

    const { weight, threshold } = Envelope.weightOf(signature.envelope)
    if (weight < threshold) {
      throw new Error(`Transaction ${transactionId} has insufficient weight`)
    }

    const relayer = [...this.shared.sequence.relayers, ...this.shared.sequence.bundlers].find(
      (relayer) => relayer.id === tx.relayerOption.relayerId,
    )

    if (!relayer) {
      throw new Error(`Relayer ${tx.relayerOption.relayerId} not found for transaction ${transactionId}`)
    }

    let opHash: string | undefined

    if (isStandardRelayerOption(tx.relayerOption)) {
      if (!Relayer.isRelayer(relayer)) {
        throw new Error(`Relayer ${tx.relayerOption.relayerId} is not a legacy relayer`)
      }
<<<<<<< HEAD

      if (!Payload.isCalls(signature.envelope.payload)) {
        throw new Error(`Transaction ${transactionId} with legacy relayer is not a calls payload`)
      }

      const transaction = await wallet.buildTransaction(provider, {
        ...signature.envelope,
        payload: signature.envelope.payload,
      })

=======

      if (!Payload.isCalls(signature.envelope.payload)) {
        throw new Error(`Transaction ${transactionId} with legacy relayer is not a calls payload`)
      }

      const transaction = await wallet.buildTransaction(provider, {
        ...signature.envelope,
        payload: signature.envelope.payload,
      })

>>>>>>> f973f6b4
      const { opHash: opHashLegacy } = await relayer.relay(
        transaction.to,
        transaction.data,
        tx.envelope.chainId,
        tx.relayerOption.quote,
      )

      opHash = opHashLegacy

      await this.shared.databases.transactions.set({
        ...tx,
        status: 'relayed',
        opHash,
        relayedAt: Date.now(),
        relayerId: tx.relayerOption.relayerId,
      } as TransactionRelayed)

      await this.shared.modules.signatures.complete(signature.id)
    }
<<<<<<< HEAD
=======

    if (isERC4337RelayerOption(tx.relayerOption)) {
      if (!Relayer.isBundler(relayer)) {
        throw new Error(`Relayer ${tx.relayerOption.relayerId} is not a bundler`)
      }

      if (!Payload.isCalls4337_07(signature.envelope.payload)) {
        throw new Error(`Transaction ${transactionId} with bundler is not a calls4337_07 payload`)
      }

      const { operation, entrypoint } = await wallet.build4337Transaction(provider, {
        ...signature.envelope,
        payload: signature.envelope.payload,
      })

      const { opHash: opHashBundler } = await relayer.relay(entrypoint, operation)
      opHash = opHashBundler

      await this.shared.databases.transactions.set({
        ...tx,
        status: 'relayed',
        opHash,
        relayedAt: Date.now(),
        relayerId: tx.relayerOption.relayerId,
      } as TransactionRelayed)
    }

    if (!opHash) {
      throw new Error(`Relayer ${tx.relayerOption.relayerId} did not return an op hash`)
    }

    // Refresh the status of the transaction every second for the next 30 seconds
    const intervalId = setInterval(async () => {
      const finalCount = await this.refreshStatus(tx.id)
      if (finalCount > 0) {
        clearInterval(intervalId)
      }
    }, 1000)
    setTimeout(() => clearInterval(intervalId), 30 * 1000)
>>>>>>> f973f6b4

    if (isERC4337RelayerOption(tx.relayerOption)) {
      if (!Relayer.isBundler(relayer)) {
        throw new Error(`Relayer ${tx.relayerOption.relayerId} is not a bundler`)
      }

      if (!Payload.isCalls4337_07(signature.envelope.payload)) {
        throw new Error(`Transaction ${transactionId} with bundler is not a calls4337_07 payload`)
      }

      const { operation, entrypoint } = await wallet.build4337Transaction(provider, {
        ...signature.envelope,
        payload: signature.envelope.payload,
      })

      const { opHash: opHashBundler } = await relayer.relay(entrypoint, operation)
      opHash = opHashBundler

      await this.shared.databases.transactions.set({
        ...tx,
        status: 'relayed',
        opHash,
        relayedAt: Date.now(),
        relayerId: tx.relayerOption.relayerId,
      } as TransactionRelayed)
    }

    if (!opHash) {
      throw new Error(`Relayer ${tx.relayerOption.relayerId} did not return an op hash`)
    }

    // Refresh the status of the transaction every second for the next 30 seconds
    const intervalId = setInterval(async () => {
      const finalCount = await this.refreshStatus(tx.id)
      if (finalCount > 0) {
        clearInterval(intervalId)
      }
    }, 1000)
    setTimeout(() => clearInterval(intervalId), 30 * 1000)
  }

  onTransactionsUpdate(cb: (transactions: Transaction[]) => void, trigger?: boolean) {
    const undo = this.shared.databases.transactions.addListener(() => {
      this.list().then((l) => cb(l))
    })

    if (trigger) {
      this.list().then((l) => cb(l))
    }

    return undo
  }

  onTransactionUpdate(transactionId: string, cb: (transaction: Transaction) => void, trigger?: boolean) {
    const undo = this.shared.databases.transactions.addListener(() => {
      this.get(transactionId).then((t) => cb(t))
    })

    if (trigger) {
      this.get(transactionId).then((t) => cb(t))
    }

    return undo
  }

  async delete(transactionId: string) {
    const tx = await this.get(transactionId)
    await this.shared.databases.transactions.del(transactionId)

    // Cancel any signature requests associated with this transaction
    if (tx.status === 'formed') {
      await this.shared.modules.signatures.cancel(tx.signatureId)
    }
  }
}<|MERGE_RESOLUTION|>--- conflicted
+++ resolved
@@ -551,7 +551,6 @@
       if (!Relayer.isRelayer(relayer)) {
         throw new Error(`Relayer ${tx.relayerOption.relayerId} is not a legacy relayer`)
       }
-<<<<<<< HEAD
 
       if (!Payload.isCalls(signature.envelope.payload)) {
         throw new Error(`Transaction ${transactionId} with legacy relayer is not a calls payload`)
@@ -562,18 +561,6 @@
         payload: signature.envelope.payload,
       })
 
-=======
-
-      if (!Payload.isCalls(signature.envelope.payload)) {
-        throw new Error(`Transaction ${transactionId} with legacy relayer is not a calls payload`)
-      }
-
-      const transaction = await wallet.buildTransaction(provider, {
-        ...signature.envelope,
-        payload: signature.envelope.payload,
-      })
-
->>>>>>> f973f6b4
       const { opHash: opHashLegacy } = await relayer.relay(
         transaction.to,
         transaction.data,
@@ -592,11 +579,7 @@
       } as TransactionRelayed)
 
       await this.shared.modules.signatures.complete(signature.id)
-    }
-<<<<<<< HEAD
-=======
-
-    if (isERC4337RelayerOption(tx.relayerOption)) {
+    } else if (isERC4337RelayerOption(tx.relayerOption)) {
       if (!Relayer.isBundler(relayer)) {
         throw new Error(`Relayer ${tx.relayerOption.relayerId} is not a bundler`)
       }
@@ -620,6 +603,8 @@
         relayedAt: Date.now(),
         relayerId: tx.relayerOption.relayerId,
       } as TransactionRelayed)
+    } else {
+      throw new Error(`Invalid relayer option ${(tx.relayerOption as any).kind}`)
     }
 
     if (!opHash) {
@@ -634,46 +619,10 @@
       }
     }, 1000)
     setTimeout(() => clearInterval(intervalId), 30 * 1000)
->>>>>>> f973f6b4
-
-    if (isERC4337RelayerOption(tx.relayerOption)) {
-      if (!Relayer.isBundler(relayer)) {
-        throw new Error(`Relayer ${tx.relayerOption.relayerId} is not a bundler`)
-      }
-
-      if (!Payload.isCalls4337_07(signature.envelope.payload)) {
-        throw new Error(`Transaction ${transactionId} with bundler is not a calls4337_07 payload`)
-      }
-
-      const { operation, entrypoint } = await wallet.build4337Transaction(provider, {
-        ...signature.envelope,
-        payload: signature.envelope.payload,
-      })
-
-      const { opHash: opHashBundler } = await relayer.relay(entrypoint, operation)
-      opHash = opHashBundler
-
-      await this.shared.databases.transactions.set({
-        ...tx,
-        status: 'relayed',
-        opHash,
-        relayedAt: Date.now(),
-        relayerId: tx.relayerOption.relayerId,
-      } as TransactionRelayed)
-    }
 
     if (!opHash) {
       throw new Error(`Relayer ${tx.relayerOption.relayerId} did not return an op hash`)
     }
-
-    // Refresh the status of the transaction every second for the next 30 seconds
-    const intervalId = setInterval(async () => {
-      const finalCount = await this.refreshStatus(tx.id)
-      if (finalCount > 0) {
-        clearInterval(intervalId)
-      }
-    }, 1000)
-    setTimeout(() => clearInterval(intervalId), 30 * 1000)
   }
 
   onTransactionsUpdate(cb: (transactions: Transaction[]) => void, trigger?: boolean) {
