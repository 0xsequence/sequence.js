import { Wallet as CoreWallet, Envelope, Signers, State } from '@0xsequence/wallet-core'
import { Config, Constants, GenericTree, Payload, SessionConfig } from '@0xsequence/wallet-primitives'
import { Address, Hex, Provider, RpcTransport } from 'ox'
import { AuthCommitment } from '../dbs/auth-commitments.js'
import { AuthCodeHandler } from './handlers/authcode.js'
import { MnemonicHandler } from './handlers/mnemonic.js'
import { OtpHandler } from './handlers/otp.js'
import { ManagerOptionsDefaults, Shared } from './manager.js'
import { Device } from './types/device.js'
import { Action, Module } from './types/index.js'
import { Kinds, SignerWithKind, WitnessExtraSignerKind } from './types/signer.js'
import { Wallet, WalletSelectionUiHandler } from './types/wallet.js'
<<<<<<< HEAD
import { PasskeyLoginOptimizer } from './passkey-login-optimizer.js'
import { GuardRole } from './guards.js'
=======
import { PasskeysHandler } from './handlers/passkeys.js'
>>>>>>> 289a94d0

export type StartSignUpWithRedirectArgs = {
  kind: 'google-pkce' | 'apple'
  target: string
  metadata: { [key: string]: string }
}

export type SignupStatus =
  | { type: 'login-signer-created'; address: Address.Address }
  | { type: 'device-signer-created'; address: Address.Address }
  | { type: 'wallet-created'; address: Address.Address }
  | { type: 'signup-completed' }
  | { type: 'signup-aborted' }

export type CommonSignupArgs = {
  use4337?: boolean
  noGuard?: boolean
  noSessionManager?: boolean
  noRecovery?: boolean
  onStatusChange?: (status: SignupStatus) => void
}

export type PasskeySignupArgs = CommonSignupArgs & {
  kind: 'passkey'
  name?: string
}

export type MnemonicSignupArgs = CommonSignupArgs & {
  kind: 'mnemonic'
  mnemonic: string
}

export type EmailOtpSignupArgs = CommonSignupArgs & {
  kind: 'email-otp'
  email: string
}

export type CompleteRedirectArgs = CommonSignupArgs & {
  state: string
  code: string
}

export type AuthCodeSignupArgs = CommonSignupArgs & {
  kind: 'google-pkce' | 'apple'
  commitment: AuthCommitment
  code: string
  target: string
  isRedirect: boolean
}

export type SignupArgs = PasskeySignupArgs | MnemonicSignupArgs | EmailOtpSignupArgs | AuthCodeSignupArgs

export type LoginToWalletArgs = {
  wallet: Address.Address
}

export type LoginToMnemonicArgs = {
  kind: 'mnemonic'
  mnemonic: string
  selectWallet: (wallets: Address.Address[]) => Promise<Address.Address>
}

export type LoginToPasskeyArgs = {
  kind: 'passkey'
  credentialId?: string
  selectWallet: (wallets: Address.Address[]) => Promise<Address.Address>
}

export type LoginArgs = LoginToWalletArgs | LoginToMnemonicArgs | LoginToPasskeyArgs

export interface WalletsInterface {
  /**
   * Checks if a wallet is currently managed and logged in within this manager instance.
   *
   * This method queries the local database to see if there is an active session for the given wallet address.
   * It's important to note that a `false` return value does not mean the wallet doesn't exist on-chain;
   * it simply means this specific browser/device does not have a logged-in session for it.
   *
   * @param wallet The address of the wallet to check.
   * @returns A promise that resolves to `true` if the wallet is managed, `false` otherwise.
   */
  has(wallet: Address.Address): Promise<boolean>

  /**
   * Retrieves the details of a managed wallet.
   *
   * This method returns the stored `Wallet` object, which contains information about the session,
   * such as its status (`ready`, `logging-in`, `logging-out`), the device address used for this session,
   * the login method (`mnemonic`, `passkey`, etc.), and the login date.
   *
   * @param walletAddress The address of the wallet to retrieve.
   * @returns A promise that resolves to the `Wallet` object if found, or `undefined` if the wallet is not managed.
   * @see {Wallet} for details on the returned object structure.
   */
  get(walletAddress: Address.Address): Promise<Wallet | undefined>

  /**
   * Lists all wallets that are currently managed and logged in by this manager instance.
   *
   * @returns A promise that resolves to an array of `Wallet` objects.
   */
  list(): Promise<Wallet[]>

  /**
   * Lists all device keys currently authorized in the wallet's on-chain configuration.
   *
   * This method inspects the wallet's configuration to find all signers that
   * have been identified as 'local-device' keys. It also indicates which of
   * these keys corresponds to the current, active session.
   *
   * @param wallet The address of the wallet to query.
   * @returns A promise that resolves to an array of `Device` objects.
   */
  listDevices(wallet: Address.Address): Promise<Device[]>

  /**
   * Registers a UI handler for wallet selection.
   *
   * Some authentication methods (like emails or social logins) can be associated with multiple wallets.
   * When a user attempts to sign up with a credential that already has wallets, this handler is invoked
   * to prompt the user to either select an existing wallet to log into or confirm the creation of a new one.
   *
   * If no handler is registered, the system will default to creating a new wallet.
   * Only one handler can be registered per manager instance.
   *
   * @param handler A function that receives `WalletSelectionOptions` and prompts the user for a decision.
   * It should return the address of the selected wallet, or `undefined` to proceed with new wallet creation.
   * @returns A function to unregister the provided handler.
   */
  registerWalletSelector(handler: WalletSelectionUiHandler): () => void

  /**
   * Unregisters the currently active wallet selection UI handler.
   *
   * @param handler (Optional) If provided, it will only unregister if the given handler is the one currently registered.
   * This prevents accidentally unregistering a handler set by another part of the application.
   */
  unregisterWalletSelector(handler?: WalletSelectionUiHandler): void

  /**
   * Subscribes to updates for the list of managed wallets.
   *
   * The provided callback function is invoked whenever a wallet is added (login), removed (logout),
   * or has its status updated (e.g., from 'logging-in' to 'ready').
   *
   * @param cb The callback function to execute with the updated list of wallets.
   * @param trigger (Optional) If `true`, the callback will be immediately invoked with the current list of wallets upon registration.
   * @returns A function to unsubscribe the listener.
   */
  onWalletsUpdate(cb: (wallets: Wallet[]) => void, trigger?: boolean): () => void

  /**
   * Creates and configures a new Sequence wallet.
   *
   * This method manages the full sign-up process, including generating a login signer, creating a device key,
   * building the wallet's on-chain configuration, deploying the wallet, and storing the session locally.
   *
   * If a wallet selection UI handler is registered, it will be invoked if the provided credential is already associated
   * with one or more existing wallets. The handler can return:
   *   - `'create-new'`: The sign-up process continues and a new wallet is created. The method resolves to the new wallet address.
   *   - `'abort-signup'`: The sign-up process is cancelled and the method returns `undefined`. To log in to an existing wallet,
   *     the client must call the `login` method separately with the desired wallet address.
   * If no handler is registered, a new wallet is always created.
   *
   * @param args The sign-up arguments, specifying the method and options.
   *   - `kind: 'mnemonic'`: Uses a mnemonic phrase as the login credential.
   *   - `kind: 'passkey'`: Prompts the user to create a WebAuthn passkey.
   *   - `kind: 'email-otp'`: Initiates an OTP flow to the user's email.
   *   - `kind: 'google-pkce' | 'apple'`: Completes an OAuth redirect flow.
   *   Common options like `noGuard` or `noRecovery` can customize the wallet's security features.
   * @returns A promise that resolves to the address of the newly created wallet, or `undefined` if the sign-up was aborted.
   * @see {SignupArgs}
   */
  signUp(args: SignupArgs): Promise<Address.Address | undefined>

  /**
   * Initiates a sign-up or login process that involves an OAuth redirect.
   *
   * This is the first step for social logins (e.g., Google, Apple). It generates the necessary
   * challenges and state, stores them locally, and returns a URL. Your application should
   * redirect the user to this URL to continue the authentication process with the third-party provider.
   *
   * @param args Arguments specifying the provider (`kind`) and the `target` URL for the provider to redirect back to.
   * @returns A promise that resolves to the full OAuth URL to which the user should be redirected.
   * @see {completeRedirect} for the second step of this flow.
   */
  startSignUpWithRedirect(args: StartSignUpWithRedirectArgs): Promise<string>

  /**
   * Completes an OAuth redirect flow after the user returns to the application.
   *
   * After the user authenticates with the third-party provider and is redirected back, your application
   * must call this method with the `state` and `code` parameters from the URL query string.
   * This method verifies the state, exchanges the code for a token, and completes the sign-up or login process.
   *
   * @param args The arguments containing the `state` and `code` from the redirect, along with original sign-up options.
   * @returns A promise that resolves to target path that should be redirected to.
   */
  completeRedirect(args: CompleteRedirectArgs): Promise<string>

  /**
   * Initiates the login process for an existing wallet by adding the current device as a new signer.
   *
   * This method is for adding a new device/session to a wallet that has already been created. It generates a
   * configuration update transaction to add the new device key to the wallet's on-chain topology.
   * This configuration change requires a signature from an existing authorized signer.
   *
   * The `args` can be one of:
   * - `LoginToWalletArgs`: Login to a known wallet address.
   * - `LoginToMnemonicArgs` / `LoginToPasskeyArgs`: "Discover" wallets associated with a credential,
   *   prompt the user to select one via the `selectWallet` callback, and then log in.
   *
   * @param args The login arguments.
   * @returns A promise that resolves to a `requestId`. This ID represents the signature request for the
   *          configuration update, which must be signed by an existing key to authorize the new device.
   * @see {completeLogin}
   */
  login(args: LoginArgs): Promise<string>

  /**
   * Completes the login process after the configuration update has been signed.
   *
   * After `login` is called and the resulting signature request is fulfilled, this method should be called
   * with the `requestId`. It submits the signed configuration update to the key tracker, finalizing the
   * addition of the new device. The wallet's local status is then set to 'ready'.
   *
   * @param requestId The ID of the completed signature request returned by `login`.
   * @returns A promise that resolves when the login process is fully complete and the wallet is ready for use.
   */
  completeLogin(requestId: string): Promise<void>

  /**
   * Logs out from a given wallet, ending the current session.
   *
   * This method has two modes of operation:
   * 1. **Hard Logout (default):** Initiates a key tracker update to remove the current device's key
   *    from the wallet's configuration. This is the most secure option as it revokes the key's access
   *    entirely. This returns a `requestId` that must be signed and completed via `completeLogout`.
   * 2. **Soft Logout (`skipRemoveDevice: true`):** Immediately deletes the session and device key from local
   *    storage only. This is faster as it requires no transaction, but the device key remains authorized.
   *    This is suitable for clearing a session on a trusted device without revoking the key itself.
   *
   * @param wallet The address of the wallet to log out from.
   * @param options (Optional) Configuration for the logout process.
   * @returns If `skipRemoveDevice` is `true`, returns `Promise<undefined>`. Otherwise, returns a `Promise<string>`
   *          containing the `requestId` for the on-chain logout transaction.
   */
  logout<T extends { skipRemoveDevice?: boolean } | undefined = undefined>(
    wallet: Address.Address,
    options?: T,
  ): Promise<T extends { skipRemoveDevice: true } ? undefined : string>

  /**
   * Initiates a remote logout process for a given wallet.
   *
   * This method is used to log out a device from a wallet that is not the local device.
   *
   * @param wallet The address of the wallet to log out from.
   * @param deviceAddress The address of the device to log out.
   * @returns A promise that resolves to a `requestId` for the on-chain logout transaction.
   */
  remoteLogout(wallet: Address.Address, deviceAddress: Address.Address): Promise<string>

  /**
   * Completes the "hard logout" process.
   *
   * If `logout` was called without `skipRemoveDevice: true`, the resulting configuration update must be signed.
   * Once signed, this method takes the `requestId`, broadcasts the transaction to the network, and upon completion,
   * removes all local data associated with the wallet and device.
   *
   * @param requestId The ID of the completed signature request returned by `logout`.
   * @param options (Optional) Advanced options for completing the logout.
   * @returns A promise that resolves when the on-chain update is submitted and local storage is cleared.
   */
  completeLogout(requestId: string, options?: { skipValidateSave?: boolean }): Promise<void>

  /**
   * Completes a generic configuration update after it has been signed.
   *
   * This method takes a requestId for any action that results in a configuration
   * update (e.g., from `login`, `logout`, `remoteLogout`, `addSigner`, etc.),
   * validates it, and saves the new configuration to the state provider. The
   * update will be bundled with the next on-chain transaction.
   *
   * @param requestId The ID of the completed signature request.
   * @returns A promise that resolves when the update has been processed.
   */
  completeConfigurationUpdate(requestId: string): Promise<void>

  /**
   * Retrieves the full, resolved configuration of a wallet.
   *
   * This method provides a detailed view of the wallet's structure, including lists of login signers,
   * device signers and a guard signer with their "kind" (e.g., 'local-device', 'login-passkey') resolved.
   * Additionally, each module with a guard signer will have its guard signer resolved in the `moduleGuards` map,
   * where the key is the module address and the value is the guard signer.
   * It also includes the raw, low-level configuration topology.
   *
   * @param wallet The address of the wallet.
   * @returns A promise that resolves to an object containing the resolved `devices`, `login` signers, and the `raw` configuration.
   */
  getConfiguration(wallet: Address.Address): Promise<{
    devices: SignerWithKind[]
    login: SignerWithKind[]
    walletGuard?: SignerWithKind
    moduleGuards: Map<`0x${string}`, SignerWithKind>
    raw: any
  }>

  /**
   * Fetches the current nonce of a wallet for a specific transaction space.
   *
   * Sequence wallets use a 2D nonce system (`space`, `nonce`) to prevent replay attacks and allow
   * for concurrent transactions. This method reads the current nonce for a given space directly from the blockchain.
   *
   * @param chainId The chain ID of the network to query.
   * @param address The address of the wallet.
   * @param space A unique identifier for a transaction category or flow, typically a large random number.
   * @returns A promise that resolves to the `bigint` nonce for the given space.
   */
  getNonce(chainId: number, address: Address.Address, space: bigint): Promise<bigint>

  /**
   * Checks if the wallet's on-chain configuration is up to date for a given chain.
   *
   * This method returns `true` if, on the specified chain, there are no pending configuration updates
   * in the state tracker that have not yet been applied to the wallet. In other words, it verifies
   * that the wallet's on-chain image hash matches the latest configuration image hash.
   *
   * @param wallet The address of the wallet to check.
   * @param chainId The chain ID of the network to check against.
   * @returns A promise that resolves to `true` if the wallet is up to date on the given chain, or `false` otherwise.
   */
  isUpdatedOnchain(wallet: Address.Address, chainId: number): Promise<boolean>
}

export function isLoginToWalletArgs(args: LoginArgs): args is LoginToWalletArgs {
  return 'wallet' in args
}

export function isLoginToMnemonicArgs(args: LoginArgs): args is LoginToMnemonicArgs {
  return 'kind' in args && args.kind === 'mnemonic'
}

export function isLoginToPasskeyArgs(args: LoginArgs): args is LoginToPasskeyArgs {
  return 'kind' in args && args.kind === 'passkey'
}

export function isAuthCodeArgs(args: SignupArgs): args is AuthCodeSignupArgs {
  return 'kind' in args && (args.kind === 'google-pkce' || args.kind === 'apple')
}

function buildCappedTree(members: { address: Address.Address; imageHash?: Hex.Hex }[]): Config.Topology {
  const loginMemberWeight = 1n

  if (members.length === 0) {
    // We need to maintain the general structure of the tree, so we can't have an empty node here
    // instead, we add a dummy signer with weight 0
    return {
      type: 'signer',
      address: Constants.ZeroAddress,
      weight: 0n,
    } as Config.SignerLeaf
  }

  if (members.length === 1) {
    if (members[0]!.imageHash) {
      return {
        type: 'sapient-signer',
        address: members[0]!.address,
        imageHash: members[0]!.imageHash,
        weight: loginMemberWeight,
      } as Config.SapientSignerLeaf
    } else {
      return {
        type: 'signer',
        address: members[0]!.address,
        weight: loginMemberWeight,
      } as Config.SignerLeaf
    }
  }

  return {
    type: 'nested',
    weight: loginMemberWeight,
    threshold: 1n,
    tree: Config.flatLeavesToTopology(
      members.map((member) =>
        member.imageHash
          ? {
              type: 'sapient-signer',
              address: member.address,
              imageHash: member.imageHash,
              weight: 1n,
            }
          : {
              type: 'signer',
              address: member.address,
              weight: 1n,
            },
      ),
    ),
  } as Config.NestedLeaf
}

function buildCappedTreeFromTopology(weight: bigint, topology: Config.Topology): Config.Topology {
  // We may optimize this for some topology types
  // but it is not worth it, because the topology
  // that we will use for prod won't be optimizable
  return {
    type: 'nested',
    weight: weight,
    threshold: weight,
    tree: topology,
  }
}

function toConfig(
  checkpoint: bigint,
  loginTopology: Config.Topology,
  devicesTopology: Config.Topology,
  modules: Module[],
  guardTopology?: Config.NestedLeaf,
): Config.Config {
  if (!guardTopology) {
    return {
      checkpoint: checkpoint,
      threshold: 1n,
      topology: [[loginTopology, devicesTopology], toModulesTopology(modules)],
    }
  } else {
    return {
      checkpoint: checkpoint,
      threshold: 2n,
      topology: [[[loginTopology, devicesTopology], guardTopology], toModulesTopology(modules)],
    }
  }
}

function toModulesTopology(modules: Module[]): Config.Topology {
  // We always include a modules topology, even if there are no modules
  // in that case we just add a signer with address 0 and no weight
  if (modules.length === 0) {
    return {
      type: 'signer',
      address: Constants.ZeroAddress,
      weight: 0n,
    } as Config.SignerLeaf
  }

  const leaves = modules.map((module) => {
    if (module.guardLeaf) {
      return {
        type: 'nested',
        weight: module.weight,
        threshold: module.sapientLeaf.weight + module.guardLeaf.weight,
        tree: [module.sapientLeaf, module.guardLeaf],
      } as Config.NestedLeaf
    } else {
      return module.sapientLeaf
    }
  })

  return Config.flatLeavesToTopology(leaves)
}

function fromModulesTopology(topology: Config.Topology): Module[] {
  let modules: Module[] = []

  if (Config.isNode(topology)) {
    modules = [...fromModulesTopology(topology[0]), ...fromModulesTopology(topology[1])]
  } else if (Config.isSapientSignerLeaf(topology)) {
    modules.push({
      sapientLeaf: topology,
      weight: topology.weight,
    })
  } else if (
    Config.isNestedLeaf(topology) &&
    Config.isNode(topology.tree) &&
    Config.isSapientSignerLeaf(topology.tree[0]) &&
    Config.isNestedLeaf(topology.tree[1])
  ) {
    modules.push({
      sapientLeaf: topology.tree[0],
      weight: topology.weight,
      guardLeaf: topology.tree[1],
    })
  } else if (Config.isSignerLeaf(topology)) {
    // Ignore non-sapient signers, as they are not modules
    return []
  } else {
    throw new Error('unknown-modules-topology-format')
  }

  return modules
}

function fromConfig(config: Config.Config): {
  loginTopology: Config.Topology
  devicesTopology: Config.Topology
  modules: Module[]
  guardTopology?: Config.NestedLeaf
} {
  if (config.threshold === 1n) {
    if (Config.isNode(config.topology) && Config.isNode(config.topology[0])) {
      return {
        loginTopology: config.topology[0][0],
        devicesTopology: config.topology[0][1],
        modules: fromModulesTopology(config.topology[1]),
      }
    } else {
      throw new Error('unknown-config-format')
    }
  } else if (config.threshold === 2n) {
    if (
      Config.isNode(config.topology) &&
      Config.isNode(config.topology[0]) &&
      Config.isNode(config.topology[0][0]) &&
      Config.isNestedLeaf(config.topology[0][1])
    ) {
      return {
        loginTopology: config.topology[0][0][0],
        devicesTopology: config.topology[0][0][1],
        guardTopology: config.topology[0][1],
        modules: fromModulesTopology(config.topology[1]),
      }
    } else {
      throw new Error('unknown-config-format')
    }
  }

  throw new Error('unknown-config-format')
}

export class Wallets implements WalletsInterface {
  private walletSelectionUiHandler: WalletSelectionUiHandler | null = null

  private pendingMnemonicOrPasskeyLogin?: typeof Kinds.LoginMnemonic | typeof Kinds.LoginPasskey

  constructor(private readonly shared: Shared) {}

  public async has(wallet: Address.Address): Promise<boolean> {
    return this.shared.databases.manager.get(wallet).then((r) => r !== undefined)
  }

  public async get(walletAddress: Address.Address): Promise<Wallet | undefined> {
    return await this.shared.databases.manager.get(walletAddress)
  }

  public async list(): Promise<Wallet[]> {
    return this.shared.databases.manager.list()
  }

  public async listDevices(wallet: Address.Address): Promise<Device[]> {
    const walletEntry = await this.get(wallet)
    if (!walletEntry) {
      throw new Error('wallet-not-found')
    }

    const localDeviceAddress = walletEntry.device

    const { devices: deviceSigners } = await this.getConfiguration(wallet)

    return deviceSigners.map((signer) => ({
      address: signer.address,
      isLocal: Address.isEqual(signer.address, localDeviceAddress),
    }))
  }

  public registerWalletSelector(handler: WalletSelectionUiHandler) {
    if (this.walletSelectionUiHandler) {
      throw new Error('wallet-selector-already-registered')
    }
    this.walletSelectionUiHandler = handler
    return () => {
      this.unregisterWalletSelector(handler)
    }
  }

  public unregisterWalletSelector(handler?: WalletSelectionUiHandler) {
    if (handler && this.walletSelectionUiHandler !== handler) {
      throw new Error('wallet-selector-not-registered')
    }
    this.walletSelectionUiHandler = null
  }

  public onWalletsUpdate(cb: (wallets: Wallet[]) => void, trigger?: boolean) {
    const undo = this.shared.databases.manager.addListener(() => {
      this.list().then((wallets) => {
        cb(wallets)
      })
    })

    if (trigger) {
      this.list().then((wallets) => {
        cb(wallets)
      })
    }

    return undo
  }

  private async prepareSignUp(args: SignupArgs): Promise<{
    signer: (Signers.Signer | Signers.SapientSigner) & Signers.Witnessable
    extra: WitnessExtraSignerKind
    loginEmail?: string
  }> {
    switch (args.kind) {
      case 'passkey':
        const passkeySigner = await Signers.Passkey.Passkey.create(this.shared.sequence.extensions, {
          stateProvider: this.shared.sequence.stateProvider,
          credentialName: args.name,
        })
        this.shared.modules.logger.log('Created new passkey signer:', passkeySigner.address)

        return {
          signer: passkeySigner,
          extra: {
            signerKind: Kinds.LoginPasskey,
          },
        }

      case 'mnemonic':
        const mnemonicSigner = MnemonicHandler.toSigner(args.mnemonic)
        if (!mnemonicSigner) {
          throw new Error('invalid-mnemonic')
        }

        this.shared.modules.logger.log('Created new mnemonic signer:', mnemonicSigner.address)

        return {
          signer: mnemonicSigner,
          extra: {
            signerKind: Kinds.LoginMnemonic,
          },
        }

      case 'email-otp': {
        const handler = this.shared.handlers.get(Kinds.LoginEmailOtp) as OtpHandler
        if (!handler) {
          throw new Error('email-otp-handler-not-registered')
        }

        const { signer: otpSigner, email: returnedEmail } = await handler.getSigner(args.email)
        this.shared.modules.logger.log('Created new email otp signer:', otpSigner.address, 'Email:', returnedEmail)

        return {
          signer: otpSigner,
          extra: {
            signerKind: Kinds.LoginEmailOtp,
          },
          loginEmail: returnedEmail,
        }
      }

      case 'google-pkce':
      case 'apple': {
        const handler = this.shared.handlers.get('login-' + args.kind) as AuthCodeHandler
        if (!handler) {
          throw new Error('handler-not-registered')
        }

        const [signer, metadata] = await handler.completeAuth(args.commitment, args.code)
        const loginEmail = metadata.email
        this.shared.modules.logger.log('Created new auth code pkce signer:', signer.address)

        return {
          signer,
          extra: {
            signerKind: 'login-' + args.kind,
          },
          loginEmail,
        }
      }
    }
  }

  async startSignUpWithRedirect(args: StartSignUpWithRedirectArgs) {
    const handler = this.shared.handlers.get('login-' + args.kind) as AuthCodeHandler
    if (!handler) {
      throw new Error('handler-not-registered')
    }
    return handler.commitAuth(args.target, true)
  }

  async completeRedirect(args: CompleteRedirectArgs): Promise<string> {
    const commitment = await this.shared.databases.authCommitments.get(args.state)
    if (!commitment) {
      throw new Error('invalid-state')
    }

    // commitment.isSignUp and signUp also mean 'signIn' from wallet's perspective
    if (commitment.isSignUp) {
      await this.signUp({
        kind: commitment.kind,
        commitment,
        code: args.code,
        noGuard: args.noGuard,
        target: commitment.target,
        isRedirect: true,
        use4337: args.use4337,
      })
    } else {
      const handler = this.shared.handlers.get('login-' + commitment.kind) as AuthCodeHandler
      if (!handler) {
        throw new Error('handler-not-registered')
      }

      await handler.completeAuth(commitment, args.code)
    }

    if (!commitment.target) {
      throw new Error('invalid-state')
    }

    return commitment.target
  }

  async signUp(args: SignupArgs): Promise<Address.Address | undefined> {
    const loginSigner = await this.prepareSignUp(args)

    args.onStatusChange?.({ type: 'login-signer-created', address: await loginSigner.signer.address })

    // If there is an existing wallet callback, we check if any wallet already exist for this login signer
    if (this.walletSelectionUiHandler) {
      const existingWallets = await State.getWalletsFor(this.shared.sequence.stateProvider, loginSigner.signer)

      if (existingWallets.length > 0) {
        for (const wallet of existingWallets) {
          const preliminaryEntry: Wallet = {
            address: wallet.wallet,
            status: 'logging-in',
            loginEmail: loginSigner.loginEmail,
            loginType: loginSigner.extra.signerKind,
            loginDate: new Date().toISOString(),
            device: '' as `0x${string}`,
            useGuard: false,
          }
          await this.shared.databases.manager.set(preliminaryEntry)
        }

        const result = await this.walletSelectionUiHandler({
          existingWallets: existingWallets.map((w) => w.wallet),
          signerAddress: await loginSigner.signer.address,
          context: isAuthCodeArgs(args) ? { isRedirect: args.isRedirect, target: args.target } : { isRedirect: false },
        })

        if (result === 'abort-signup') {
          for (const wallet of existingWallets) {
            const finalEntry = await this.shared.databases.manager.get(wallet.wallet)
            if (finalEntry && !finalEntry.device) {
              await this.shared.databases.manager.del(wallet.wallet)
            }
          }

          args.onStatusChange?.({ type: 'signup-aborted' })

          // Abort the signup process
          return undefined
        }

        if (result === 'create-new') {
          for (const wallet of existingWallets) {
            await this.shared.databases.manager.del(wallet.wallet)
          }
          // Continue with the signup process
        } else {
          throw new Error('invalid-result-from-wallet-selector')
        }
      }
    } else {
      console.warn('No wallet selector registered, creating a new wallet')
    }

    // Create the first session
    const device = await this.shared.modules.devices.create()

    args.onStatusChange?.({ type: 'device-signer-created', address: device.address })

    if (!args.noGuard && !this.shared.sequence.defaultGuardTopology) {
      throw new Error('guard is required for signup')
    }

    // Build the login tree
    const loginSignerAddress = await loginSigner.signer.address
    const loginTopology = buildCappedTree([
      {
        address: loginSignerAddress,
        imageHash: Signers.isSapientSigner(loginSigner.signer) ? await loginSigner.signer.imageHash : undefined,
      },
    ])
    const devicesTopology = buildCappedTree([{ address: device.address }])
    const walletGuardTopology = args.noGuard ? undefined : this.shared.modules.guards.topology(GuardRole.Wallet)
    const sessionsGuardTopology = args.noGuard ? undefined : this.shared.modules.guards.topology(GuardRole.Sessions)

    // Add modules
    let modules: Module[] = []

    if (!args.noSessionManager) {
      //  Calculate image hash with the identity signer
      const sessionsTopology = SessionConfig.emptySessionsTopology(loginSignerAddress)
      // Store this tree in the state provider
      const sessionsConfigTree = SessionConfig.sessionsTopologyToConfigurationTree(sessionsTopology)
      this.shared.sequence.stateProvider.saveTree(sessionsConfigTree)
      // Prepare the configuration leaf
      const sessionsImageHash = GenericTree.hash(sessionsConfigTree)
      const signer = {
        ...ManagerOptionsDefaults.defaultSessionsTopology,
        address: this.shared.sequence.extensions.sessions,
        imageHash: sessionsImageHash,
      }
      if (sessionsGuardTopology) {
        modules.push({
          sapientLeaf: signer,
          weight: 255n,
          guardLeaf: sessionsGuardTopology,
        })
      } else {
        modules.push({
          sapientLeaf: signer,
          weight: 255n,
        })
      }
    }

    if (!args.noRecovery) {
      await this.shared.modules.recovery.initRecoveryModule(modules, device.address)
    }

    // Create initial configuration
    const initialConfiguration = toConfig(0n, loginTopology, devicesTopology, modules, walletGuardTopology)
    console.log('initialConfiguration', initialConfiguration)

    // Create wallet
    const context = args.use4337 ? this.shared.sequence.context4337 : this.shared.sequence.context
    const wallet = await CoreWallet.fromConfiguration(initialConfiguration, {
      stateProvider: this.shared.sequence.stateProvider,
      guest: this.shared.sequence.guest,
      context,
    })

    args.onStatusChange?.({ type: 'wallet-created', address: wallet.address })

    this.shared.modules.logger.log('Created new sequence wallet:', wallet.address)

    // Sign witness using device signer
    await this.shared.modules.devices.witness(device.address, wallet.address)

    // Sign witness using the passkey signer
    await loginSigner.signer.witness(this.shared.sequence.stateProvider, wallet.address, loginSigner.extra)

    // Save entry in the manager db
    const newWalletEntry = {
      address: wallet.address,
      status: 'ready' as const,
      loginDate: new Date().toISOString(),
      device: device.address,
      loginType: loginSigner.extra.signerKind,
      useGuard: !args.noGuard,
      loginEmail: loginSigner.loginEmail,
    }

    try {
      await this.shared.databases.manager.set(newWalletEntry)
    } catch (error) {
      console.error('[Wallets/signUp] Error saving new wallet entry:', error, 'Entry was:', newWalletEntry)
      // Re-throw the error if you want the operation to fail loudly, or handle it
      throw error
    }

    // Store passkey credential ID mapping if this is a passkey signup
    if (args.kind === 'passkey' && loginSigner.signer instanceof Signers.Passkey.Passkey) {
      try {
        await this.shared.databases.passkeyCredentials.saveCredential(
          loginSigner.signer.credentialId,
          loginSigner.signer.publicKey,
          wallet.address,
        )
        this.shared.modules.logger.log('Stored passkey credential mapping for wallet:', wallet.address)
      } catch (error) {
        console.error('[Wallets/signUp] Error saving passkey mapping:', error)
        // Don't throw the error as this is not critical to the signup process
      }
    }

    args.onStatusChange?.({ type: 'signup-completed' })

    return wallet.address
  }

  public async getConfigurationParts(address: Address.Address) {
    const wallet = new CoreWallet(address, {
      stateProvider: this.shared.sequence.stateProvider,
      guest: this.shared.sequence.guest,
    })

    const status = await wallet.getStatus()
    return fromConfig(status.configuration)
  }

  public async requestConfigurationUpdate(
    address: Address.Address,
    changes: Partial<ReturnType<typeof fromConfig>>,
    action: Action,
    origin?: string,
  ) {
    const wallet = new CoreWallet(address, {
      stateProvider: this.shared.sequence.stateProvider,
      guest: this.shared.sequence.guest,
    })

    const status = await wallet.getStatus()
    const { loginTopology, devicesTopology, modules, guardTopology } = fromConfig(status.configuration)

    const nextLoginTopology = changes.loginTopology ?? loginTopology
    const nextDevicesTopology = changes.devicesTopology ?? devicesTopology
    const nextModules = changes.modules ?? modules
    const nextGuardTopology = changes.guardTopology ?? guardTopology

    const envelope = await wallet.prepareUpdate(
      toConfig(
        status.configuration.checkpoint + 1n,
        nextLoginTopology,
        nextDevicesTopology,
        nextModules,
        nextGuardTopology,
      ),
    )

    const requestId = await this.shared.modules.signatures.request(envelope, action, {
      origin,
    })

    return requestId
  }

  public async completeConfigurationUpdate(requestId: string) {
    const request = await this.shared.modules.signatures.get(requestId)
    if (!Payload.isConfigUpdate(request.envelope.payload)) {
      throw new Error('invalid-request-payload')
    }

    if (!Envelope.reachedThreshold(request.envelope)) {
      throw new Error('insufficient-weight')
    }

    const wallet = new CoreWallet(request.wallet, {
      stateProvider: this.shared.sequence.stateProvider,
      guest: this.shared.sequence.guest,
    })

    await wallet.submitUpdate(request.envelope as Envelope.Signed<Payload.ConfigUpdate>)
    await this.shared.modules.signatures.complete(requestId)
  }

  async login(args: LoginArgs): Promise<string> {
    if (isLoginToWalletArgs(args)) {
      try {
        const existingWallet = await this.get(args.wallet)

        if (existingWallet?.status === 'ready') {
          throw new Error('wallet-already-logged-in')
        }

        const device = await this.shared.modules.devices.create()
        const { devicesTopology, modules, guardTopology } = await this.getConfigurationParts(args.wallet)

        // Witness the wallet
        await this.shared.modules.devices.witness(device.address, args.wallet)

        // Add device to devices topology
        const prevDevices = Config.getSigners(devicesTopology)
        if (prevDevices.sapientSigners.length > 0) {
          throw new Error('found-sapient-signer-in-devices-topology')
        }

        if (!prevDevices.isComplete) {
          throw new Error('devices-topology-incomplete')
        }

        const nextDevicesTopology = buildCappedTree([
          ...prevDevices.signers.filter((x) => x !== Constants.ZeroAddress).map((x) => ({ address: x })),
          ...prevDevices.sapientSigners.map((x) => ({ address: x.address, imageHash: x.imageHash })),
          { address: device.address },
        ])

        if (this.shared.modules.recovery.hasRecoveryModule(modules)) {
          await this.shared.modules.recovery.addRecoverySignerToModules(modules, device.address)
        }

        const walletEntryToUpdate: Wallet = {
          ...(existingWallet as Wallet),
          address: args.wallet,
          status: 'logging-in' as const,
          loginDate: new Date().toISOString(),
          device: device.address,
          loginType: existingWallet?.loginType || this.pendingMnemonicOrPasskeyLogin || 'wallet',
          loginEmail: existingWallet?.loginEmail,
          useGuard: guardTopology !== undefined,
        }

        await this.shared.databases.manager.set(walletEntryToUpdate)

        const requestId = await this.requestConfigurationUpdate(
          args.wallet,
          {
            devicesTopology: nextDevicesTopology,
            modules,
          },
          'login',
          'wallet-webapp',
        )

        this.shared.modules.signatures.onCancel(requestId, async (request) => {
          this.shared.modules.logger.log('Login cancelled', request)
          await this.shared.databases.manager.del(args.wallet)
        })

        return requestId
      } catch (error) {
        throw error
      } finally {
        this.pendingMnemonicOrPasskeyLogin = undefined
      }
    }

    if (isLoginToMnemonicArgs(args)) {
      const mnemonicSigner = MnemonicHandler.toSigner(args.mnemonic)
      if (!mnemonicSigner) {
        throw new Error('invalid-mnemonic')
      }

      const wallets = await State.getWalletsFor(this.shared.sequence.stateProvider, mnemonicSigner)
      if (wallets.length === 0) {
        throw new Error('no-wallets-found')
      }

      const wallet = await args.selectWallet(wallets.map((w) => w.wallet))
      if (!wallets.some((w) => Address.isEqual(w.wallet, wallet))) {
        throw new Error('wallet-not-found')
      }

      // Ready the signer on the handler so it can be used to complete the login configuration update
      const mnemonicHandler = this.shared.handlers.get(Kinds.LoginMnemonic) as MnemonicHandler
      mnemonicHandler.addReadySigner(mnemonicSigner)
      this.pendingMnemonicOrPasskeyLogin = Kinds.LoginMnemonic

      return this.login({ wallet })
    }

    if (isLoginToPasskeyArgs(args)) {
      let passkeySigner: Signers.Passkey.Passkey

      if (args.credentialId) {
        // Application-controlled login: use the provided credentialId
        this.shared.modules.logger.log('Using provided credentialId for passkey login:', args.credentialId)

        const credential = await this.shared.databases.passkeyCredentials.getByCredentialId(args.credentialId)
        if (!credential) {
          throw new Error('credential-not-found')
        }

        // Create passkey signer from stored credential
        passkeySigner = new Signers.Passkey.Passkey({
          credentialId: credential.credentialId,
          publicKey: credential.publicKey,
          extensions: this.shared.sequence.extensions,
          embedMetadata: false,
          metadata: { credentialId: credential.credentialId },
        })
      } else {
        // Default discovery behavior: use WebAuthn discovery
        this.shared.modules.logger.log('No credentialId provided, using discovery method')

        const foundPasskeySigner = await Signers.Passkey.Passkey.find(
          this.shared.sequence.stateProvider,
          this.shared.sequence.extensions,
        )
        if (!foundPasskeySigner) {
          throw new Error('no-passkey-found')
        }
        passkeySigner = foundPasskeySigner
      }

      const wallets = await State.getWalletsFor(this.shared.sequence.stateProvider, passkeySigner)
      if (wallets.length === 0) {
        throw new Error('no-wallets-found')
      }

      const wallet = await args.selectWallet(wallets.map((w) => w.wallet))
      if (!wallets.some((w) => Address.isEqual(w.wallet, wallet))) {
        throw new Error('wallet-not-found')
      }

      // Store discovered credential
      try {
        const existingCredential = await this.shared.databases.passkeyCredentials.getByCredentialId(
          passkeySigner.credentialId,
        )

        if (!existingCredential) {
          await this.shared.databases.passkeyCredentials.saveCredential(
            passkeySigner.credentialId,
            passkeySigner.publicKey,
            wallet,
          )
        } else {
          await this.shared.databases.passkeyCredentials.updateCredential(passkeySigner.credentialId, {
            lastLoginAt: new Date().toISOString(),
            walletAddress: wallet,
          })
        }
      } catch (error) {
        // Don't fail login if credential storage fails
        this.shared.modules.logger.log('Failed to store discovered passkey credential:', error)
      }

      // Store the passkey signer for later use during signing
      const passkeysHandler = this.shared.handlers.get(Kinds.LoginPasskey) as PasskeysHandler
      passkeysHandler.addReadySigner(passkeySigner)

      this.pendingMnemonicOrPasskeyLogin = Kinds.LoginPasskey

      return this.login({ wallet })
    }

    throw new Error('invalid-login-args')
  }

  async completeLogin(requestId: string) {
    const request = await this.shared.modules.signatures.get(requestId)

    const walletEntry = await this.shared.databases.manager.get(request.wallet)
    if (!walletEntry) {
      throw new Error('login-for-wallet-not-found')
    }

    await this.completeConfigurationUpdate(requestId)

    await this.shared.databases.manager.set({
      ...walletEntry,
      status: 'ready',
      loginDate: new Date().toISOString(),
    })
  }

  async logout<T extends { skipRemoveDevice?: boolean } | undefined = undefined>(
    wallet: Address.Address,
    options?: T,
  ): Promise<T extends { skipRemoveDevice: true } ? undefined : string> {
    const walletEntry = await this.shared.databases.manager.get(wallet)
    if (!walletEntry) {
      throw new Error('wallet-not-found')
    }

    // Prevent starting logout if already logging out or not ready
    if (walletEntry.status !== 'ready') {
      console.warn(`Logout called on wallet ${wallet} with status ${walletEntry.status}. Aborting.`)
      throw new Error(`Wallet is not in 'ready' state for logout (current: ${walletEntry.status})`)
    }

    if (options?.skipRemoveDevice) {
      await Promise.all([
        this.shared.databases.manager.del(wallet),
        this.shared.modules.devices.remove(walletEntry.device),
      ])
      return undefined as any
    }

    const device = await this.shared.modules.devices.get(walletEntry.device)
    if (!device) {
      throw new Error('device-not-found')
    }

    const requestId = await this._prepareDeviceRemovalUpdate(wallet, device.address, 'logout')

    await this.shared.databases.manager.set({ ...walletEntry, status: 'logging-out' })

    return requestId as any
  }

  public async remoteLogout(wallet: Address.Address, deviceAddress: Address.Address): Promise<string> {
    const walletEntry = await this.get(wallet)
    if (!walletEntry) {
      throw new Error('wallet-not-found')
    }

    if (Address.isEqual(walletEntry.device, deviceAddress)) {
      throw new Error('cannot-remote-logout-from-local-device')
    }

    const requestId = await this._prepareDeviceRemovalUpdate(wallet, deviceAddress, 'remote-logout')

    return requestId
  }

  async completeLogout(requestId: string, options?: { skipValidateSave?: boolean }) {
    const request = await this.shared.modules.signatures.get(requestId)
    const walletEntry = await this.shared.databases.manager.get(request.wallet)
    if (!walletEntry) {
      throw new Error('wallet-not-found')
    }

    // Wallet entry should ideally be 'logging-out' here, but we proceed regardless
    if (walletEntry.status !== 'logging-out') {
      this.shared.modules.logger.log(
        `Warning: Wallet ${request.wallet} status was ${walletEntry.status} during completeLogout.`,
      )
    }

    await this.completeConfigurationUpdate(requestId)
    await this.shared.databases.manager.del(request.wallet)
    await this.shared.modules.devices.remove(walletEntry.device)
  }

  async getConfiguration(wallet: Address.Address) {
    const walletObject = new CoreWallet(wallet, {
      stateProvider: this.shared.sequence.stateProvider,
      guest: this.shared.sequence.guest,
    })

    const status = await walletObject.getStatus()
    const raw = fromConfig(status.configuration)

    const deviceSigners = Config.getSigners(raw.devicesTopology)
    const loginSigners = Config.getSigners(raw.loginTopology)

    const walletGuardSigners = raw.guardTopology ? Config.getSigners(raw.guardTopology) : undefined

    const moduleGuards = (
      await Promise.all(
        raw.modules
          .filter((m) => m.guardLeaf)
          .map((m) => ({ moduleAddress: m.sapientLeaf.address, guardSigners: Config.getSigners(m.guardLeaf!).signers }))
          .filter(({ guardSigners }) => guardSigners && guardSigners.length > 0)
          .map(async ({ moduleAddress, guardSigners }) => ({
            moduleAddress,
            guardSigners: await this.shared.modules.signers.resolveKinds(wallet, guardSigners),
          })),
      )
    )
      .filter(({ guardSigners }) => guardSigners && guardSigners.length > 0)
      .map(({ moduleAddress, guardSigners }) => [moduleAddress, guardSigners[0]]) as [Address.Address, SignerWithKind][]

    return {
      devices: await this.shared.modules.signers.resolveKinds(wallet, [
        ...deviceSigners.signers,
        ...deviceSigners.sapientSigners,
      ]),
      login: await this.shared.modules.signers.resolveKinds(wallet, [
        ...loginSigners.signers,
        ...loginSigners.sapientSigners,
      ]),
      walletGuard:
        walletGuardSigners && walletGuardSigners.signers.length > 0
          ? (await this.shared.modules.signers.resolveKinds(wallet, walletGuardSigners.signers))[0]
          : undefined,
      moduleGuards: new Map<`0x${string}`, SignerWithKind>(moduleGuards),
      raw,
    }
  }

  async getNonce(chainId: number, address: Address.Address, space: bigint) {
    const wallet = new CoreWallet(address, {
      stateProvider: this.shared.sequence.stateProvider,
      guest: this.shared.sequence.guest,
    })

    const network = this.shared.sequence.networks.find((n) => n.chainId === chainId)
    if (!network) {
      throw new Error('network-not-found')
    }

    const provider = Provider.from(RpcTransport.fromHttp(network.rpcUrl))
    return wallet.getNonce(provider, space)
  }

  async getOnchainConfiguration(wallet: Address.Address, chainId: number) {
    const walletObject = new CoreWallet(wallet, {
      stateProvider: this.shared.sequence.stateProvider,
      guest: this.shared.sequence.guest,
    })

    const network = this.shared.sequence.networks.find((n) => n.chainId === chainId)
    if (!network) {
      throw new Error('network-not-found')
    }

    const provider = Provider.from(RpcTransport.fromHttp(network.rpcUrl))
    const status = await walletObject.getStatus(provider)

    const onchainConfiguration = await this.shared.sequence.stateProvider.getConfiguration(status.onChainImageHash)
    if (!onchainConfiguration) {
      throw new Error('onchain-configuration-not-found')
    }

    const raw = fromConfig(status.configuration)

    const deviceSigners = Config.getSigners(raw.devicesTopology)
    const loginSigners = Config.getSigners(raw.loginTopology)

    const guardSigners = raw.guardTopology ? Config.getSigners(raw.guardTopology) : undefined

    return {
      devices: await this.shared.modules.signers.resolveKinds(wallet, [
        ...deviceSigners.signers,
        ...deviceSigners.sapientSigners,
      ]),
      login: await this.shared.modules.signers.resolveKinds(wallet, [
        ...loginSigners.signers,
        ...loginSigners.sapientSigners,
      ]),
      guard: guardSigners
        ? await this.shared.modules.signers.resolveKinds(wallet, [
            ...guardSigners.signers,
            ...guardSigners.sapientSigners,
          ])
        : [],
      raw,
    }
  }

  async isUpdatedOnchain(wallet: Address.Address, chainId: number) {
    const walletObject = new CoreWallet(wallet, {
      stateProvider: this.shared.sequence.stateProvider,
      guest: this.shared.sequence.guest,
    })

    const network = this.shared.sequence.networks.find((n) => n.chainId === chainId)
    if (!network) {
      throw new Error('network-not-found')
    }

    const provider = Provider.from(RpcTransport.fromHttp(network.rpcUrl))
    const onchainStatus = await walletObject.getStatus(provider)
    return onchainStatus.imageHash === onchainStatus.onChainImageHash
  }

  private async _prepareDeviceRemovalUpdate(
    wallet: Address.Address,
    deviceToRemove: Address.Address,
    action: 'logout' | 'remote-logout',
  ): Promise<string> {
    const { devicesTopology, modules } = await this.getConfigurationParts(wallet)

    // The result of this entire inner block is a clean, simple list of the remaining devices, ready to be rebuilt.
    const nextDevicesTopology = buildCappedTree([
      ...Config.getSigners(devicesTopology)
        .signers.filter((x) => x !== Constants.ZeroAddress && !Address.isEqual(x, deviceToRemove))
        .map((x) => ({ address: x })),
      ...Config.getSigners(devicesTopology).sapientSigners,
    ])

    // Remove the device from the recovery module's topology as well.
    if (this.shared.modules.recovery.hasRecoveryModule(modules)) {
      await this.shared.modules.recovery.removeRecoverySignerFromModules(modules, deviceToRemove)
    }

    // Request the configuration update.
    const requestId = await this.requestConfigurationUpdate(
      wallet,
      {
        devicesTopology: nextDevicesTopology,
        modules,
      },
      action,
      'wallet-webapp',
    )

    return requestId
  }
}<|MERGE_RESOLUTION|>--- conflicted
+++ resolved
@@ -10,12 +10,8 @@
 import { Action, Module } from './types/index.js'
 import { Kinds, SignerWithKind, WitnessExtraSignerKind } from './types/signer.js'
 import { Wallet, WalletSelectionUiHandler } from './types/wallet.js'
-<<<<<<< HEAD
-import { PasskeyLoginOptimizer } from './passkey-login-optimizer.js'
+import { PasskeysHandler } from './handlers/passkeys.js'
 import { GuardRole } from './guards.js'
-=======
-import { PasskeysHandler } from './handlers/passkeys.js'
->>>>>>> 289a94d0
 
 export type StartSignUpWithRedirectArgs = {
   kind: 'google-pkce' | 'apple'
