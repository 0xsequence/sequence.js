--- conflicted
+++ resolved
@@ -2,27 +2,17 @@
 import { Config, Payload } from '@0xsequence/wallet-primitives'
 import { Hex } from 'ox'
 import { v7 as uuidv7 } from 'uuid'
-<<<<<<< HEAD
-import { Shared } from './manager'
+import { Shared } from './manager.js'
 import {
   Action,
   ActionToPayload,
-=======
-import * as Db from '../dbs/index.js'
-import { Shared } from './manager.js'
-import {
->>>>>>> 183853b6
   BaseSignatureRequest,
   SignatureRequest,
   SignerBase,
   SignerSigned,
   SignerUnavailable,
-<<<<<<< HEAD
-} from './types'
-=======
 } from './types/signature-request.js'
 
->>>>>>> 183853b6
 export class Signatures {
   constructor(private readonly shared: Shared) {}
 
