--- conflicted
+++ resolved
@@ -4,21 +4,8 @@
 export type { AuthKey } from './auth-keys.js'
 export { AuthKeys } from './auth-keys.js'
 
-<<<<<<< HEAD
-export type { DbUpdateType, DbUpdateListener, Migration } from './generic'
-
-export { Generic } from './generic'
-export { Signatures } from './signatures'
-export { Transactions } from './transactions'
-export { Wallets } from './wallets'
-=======
 export type { DbUpdateType, DbUpdateListener, Migration } from './generic.js'
 export { Generic } from './generic.js'
-
-export type { ActionToPayload, Action, SignatureRequest } from './signatures.js'
-export { Actions, Signatures } from './signatures.js'
-
+export { Signatures } from './signatures.js'
 export { Transactions } from './transactions.js'
-
-export { Wallets } from './wallets.js'
->>>>>>> 183853b6
+export { Wallets } from './wallets.js'