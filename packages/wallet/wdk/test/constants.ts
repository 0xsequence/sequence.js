import { config as dotenvConfig } from 'dotenv'
import { Abi, Address, Provider, RpcTransport } from 'ox'
import { Manager, ManagerOptions, ManagerOptionsDefaults } from '../src/sequence'
import { mockEthereum } from './setup'
<<<<<<< HEAD
import { Signers as CoreSigners, State, Relayer } from '@0xsequence/wallet-core'
=======
import { Signers as CoreSigners, State } from '@0xsequence/wallet-core'
>>>>>>> 205c3156
import * as Db from '../src/dbs'

const envFile = process.env.CI ? '.env.test' : '.env.test.local'
dotenvConfig({ path: envFile })

export const EMITTER_ADDRESS: Address.Address = '0xb7bE532959236170064cf099e1a3395aEf228F44'
export const EMITTER_ABI = Abi.from(['function explicitEmit()', 'function implicitEmit()'])

// Environment variables
export const { RPC_URL, PRIVATE_KEY } = process.env
export const CAN_RUN_LIVE = !!RPC_URL && !!PRIVATE_KEY
export const LOCAL_RPC_URL = process.env.LOCAL_RPC_URL || 'http://localhost:8545'

let testIdCounter = 0

export function newManager(options?: ManagerOptions, noEthereumMock?: boolean, tag?: string) {
  if (!noEthereumMock) {
    mockEthereum()
  }

  testIdCounter++
  const dbSuffix = tag ? `_${tag}_testrun_${testIdCounter}` : `_testrun_${testIdCounter}`

  // Ensure options and its identity sub-object exist for easier merging
  const effectiveOptions = {
    ...options,
    identity: { ...ManagerOptionsDefaults.identity, ...options?.identity },
  }

  return new Manager({
    stateProvider: new State.Local.Provider(new State.Local.IndexedDbStore()),
    networks: [
      {
        name: 'Arbitrum (local fork)',
        rpc: LOCAL_RPC_URL,
        chainId: 42161n,
        explorer: 'https://arbiscan.io/',
        nativeCurrency: {
          name: 'Ether',
          symbol: 'ETH',
          decimals: 18,
        },
      },
    ],
    // Override DBs with unique names if not provided in options,
    // otherwise, use the provided DB instance.
    // This assumes options?.someDb is either undefined or a fully constructed DB instance.
    encryptedPksDb: effectiveOptions.encryptedPksDb || new CoreSigners.Pk.Encrypted.EncryptedPksDb('pk-db' + dbSuffix),
    managerDb: effectiveOptions.managerDb || new Db.Wallets('sequence-manager' + dbSuffix),
    transactionsDb: effectiveOptions.transactionsDb || new Db.Transactions('sequence-transactions' + dbSuffix),
    signaturesDb: effectiveOptions.signaturesDb || new Db.Signatures('sequence-signature-requests' + dbSuffix),
    authCommitmentsDb:
      effectiveOptions.authCommitmentsDb || new Db.AuthCommitments('sequence-auth-commitments' + dbSuffix),
    authKeysDb: effectiveOptions.authKeysDb || new Db.AuthKeys('sequence-auth-keys' + dbSuffix),
    recoveryDb: effectiveOptions.recoveryDb || new Db.Recovery('sequence-recovery' + dbSuffix),
    ...effectiveOptions,
  })
}

export function newRemoteManager(
  remoteManagerOptions: {
    network: {
      relayerPk: string
      bundlerUrl: string
      rpcUrl: string
      chainId: bigint
    }
    tag?: string
  },
  options?: ManagerOptions,
) {
  testIdCounter++
  const dbSuffix = remoteManagerOptions?.tag
    ? `_${remoteManagerOptions.tag}_testrun_${testIdCounter}`
    : `_testrun_${testIdCounter}`

  let relayers: Relayer.Relayer[] = []
  let bundlers: Relayer.Bundler[] = []

  if (remoteManagerOptions.network.relayerPk) {
    const provider = Provider.from(RpcTransport.fromHttp(remoteManagerOptions.network.rpcUrl))
    relayers.push(new Relayer.Pk.PkRelayer(remoteManagerOptions.network.relayerPk as `0x${string}`, provider))
  }

  if (remoteManagerOptions.network.bundlerUrl) {
    bundlers.push(
      new Relayer.Erc4337.PimlicoBundler(
        remoteManagerOptions.network.bundlerUrl,
        Provider.from(RpcTransport.fromHttp(remoteManagerOptions.network.rpcUrl)),
      ),
    )
  }

  // Ensure options and its identity sub-object exist for easier merging
  const effectiveOptions = {
    relayers,
    bundlers,
    ...options,
    identity: { ...ManagerOptionsDefaults.identity, ...options?.identity },
  }

  return new Manager({
    networks: [
      {
        name: 'Remote Test Network',
        rpc: remoteManagerOptions.network.rpcUrl,
        chainId: remoteManagerOptions.network.chainId,
        explorer: 'https://undefined/',
        nativeCurrency: {
          name: 'Ether',
          symbol: 'ETH',
          decimals: 18,
        },
      },
    ],
    // Override DBs with unique names if not provided in options,
    // otherwise, use the provided DB instance.
    // This assumes options?.someDb is either undefined or a fully constructed DB instance.
    encryptedPksDb: effectiveOptions.encryptedPksDb || new CoreSigners.Pk.Encrypted.EncryptedPksDb('pk-db' + dbSuffix),
    managerDb: effectiveOptions.managerDb || new Db.Wallets('sequence-manager' + dbSuffix),
    transactionsDb: effectiveOptions.transactionsDb || new Db.Transactions('sequence-transactions' + dbSuffix),
    signaturesDb: effectiveOptions.signaturesDb || new Db.Signatures('sequence-signature-requests' + dbSuffix),
    authCommitmentsDb:
      effectiveOptions.authCommitmentsDb || new Db.AuthCommitments('sequence-auth-commitments' + dbSuffix),
    authKeysDb: effectiveOptions.authKeysDb || new Db.AuthKeys('sequence-auth-keys' + dbSuffix),
    recoveryDb: effectiveOptions.recoveryDb || new Db.Recovery('sequence-recovery' + dbSuffix),
    ...effectiveOptions,
  })
}<|MERGE_RESOLUTION|>--- conflicted
+++ resolved
@@ -2,11 +2,7 @@
 import { Abi, Address, Provider, RpcTransport } from 'ox'
 import { Manager, ManagerOptions, ManagerOptionsDefaults } from '../src/sequence'
 import { mockEthereum } from './setup'
-<<<<<<< HEAD
 import { Signers as CoreSigners, State, Relayer } from '@0xsequence/wallet-core'
-=======
-import { Signers as CoreSigners, State } from '@0xsequence/wallet-core'
->>>>>>> 205c3156
 import * as Db from '../src/dbs'
 
 const envFile = process.env.CI ? '.env.test' : '.env.test.local'
@@ -88,12 +84,12 @@
 
   if (remoteManagerOptions.network.relayerPk) {
     const provider = Provider.from(RpcTransport.fromHttp(remoteManagerOptions.network.rpcUrl))
-    relayers.push(new Relayer.Pk.PkRelayer(remoteManagerOptions.network.relayerPk as `0x${string}`, provider))
+    relayers.push(new Relayer.Standard.PkRelayer(remoteManagerOptions.network.relayerPk as `0x${string}`, provider))
   }
 
   if (remoteManagerOptions.network.bundlerUrl) {
     bundlers.push(
-      new Relayer.Erc4337.PimlicoBundler(
+      new Relayer.Bundlers.PimlicoBundler(
         remoteManagerOptions.network.bundlerUrl,
         Provider.from(RpcTransport.fromHttp(remoteManagerOptions.network.rpcUrl)),
       ),
