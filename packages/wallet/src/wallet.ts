<<<<<<< HEAD
import { Provider, TransactionResponse, BlockTag, JsonRpcProvider } from '@ethersproject/providers'
import { BigNumber, BigNumberish, ethers, Signer as AbstractSigner } from 'ethers'
=======
import { Provider, BlockTag, JsonRpcProvider } from '@ethersproject/providers'
import { BigNumber, BigNumberish, ethers, Signer as AbstractSigner, utils } from 'ethers'
>>>>>>> 56030e90
import { TypedDataDomain, TypedDataField } from '@ethersproject/abstract-signer'
import { BytesLike } from '@ethersproject/bytes'
import { Deferrable } from '@ethersproject/properties'
import { ConnectionInfo } from '@ethersproject/web'
<<<<<<< HEAD
=======
import { walletContracts } from '@0xsequence/abi'
>>>>>>> 56030e90

import {
  Transaction,
  Transactionish,
  TransactionRequest,
  readSequenceNonce,
  appendNonce,
  computeMetaTxnHash,
  digestOfTransactionsNonce,
  decodeNonce,
  fromTransactionish,
<<<<<<< HEAD
  SignedTransactionBundle,
  TransactionBundle,
  encodeBundleExecData
=======
  TransactionResponse
>>>>>>> 56030e90
} from '@0xsequence/transactions'

import { FeeQuote, Relayer } from '@0xsequence/relayer'

import {
  ChainIdLike,
  WalletContext,
  JsonRpcSender,
  NetworkConfig,
  isJsonRpcProvider,
  sequenceContext,
  getChainId,
  maybeChainId
} from '@0xsequence/network'

import {
  WalletConfig,
  WalletState,
  addressOf,
  imageHash,
  isUsableConfig,
  DecodedSignature,
  encodeSignature,
  joinSignatures,
  recoverEOASigner,
} from '@0xsequence/config'

import { encodeTypedDataDigest, subDigestOf } from '@0xsequence/utils'
import { RemoteSigner } from './remote-signers'
import { getImplementation, isWalletDeployed, resolveArrayProperties } from './utils'
import { isSequenceSigner, Signer, SignedTransactionsCallback } from './signer'
import { Interface } from '@ethersproject/abi'
import { walletContracts } from '@0xsequence/abi'

// Wallet is a signer interface to a Smart Contract based Ethereum account.
//
// Wallet allows managing the account/wallet sub-keys, wallet address, signing
// messages, signing transactions and updating/deploying the wallet config on a specific chain.
//
// Wallet instances represent a wallet at a particular config-state, in someways, the Wallet
// instance is immutable, and if you update the config, then you'll need to call useConfig()
// to instantiate a new Wallet instance with the updated config.

export interface WalletOptions {
  // config is the wallet multi-sig configuration. Note: the first config of any wallet
  // before it is deployed is used to derive it's the account address of the wallet.
  config: WalletConfig

  // context is the WalletContext of deployed wallet-contract modules for the Smart Wallet
  context?: WalletContext

  // strict mode will ensure the WalletConfig is usable otherwise throw (on by default)
  strict?: boolean
}

export class Wallet extends Signer {
  readonly context: WalletContext
  readonly config: WalletConfig

  private readonly _signers: AbstractSigner[]

  // provider is an Ethereum Json RPC provider that is connected to a particular network (aka chain)
  // and access to the signer for signing transactions.
  provider: JsonRpcProvider

  // sender is a minimal Json RPC sender interface. It's here for convenience for other web3
  // interfaces to use.
  sender: JsonRpcSender

  // relayer dispatches transactions to an Ethereum node directly
  // or through a remote transaction Web Service.
  relayer: Relayer

  // chainId is the node network id, used for memoization
  chainId: number

  constructor(options: WalletOptions, ...signers: (BytesLike | AbstractSigner)[]) {
    super()

    const { config, context, strict } = options

    if (context) {
      this.context = { ...context }
    } else {
      // default context is to use @0xsequence/network deployed context
      this.context = { ...sequenceContext }
    }

    if (strict === true) {
      this.context.nonStrict = undefined
    } else if (strict === false) {
      this.context.nonStrict = true
    }
    if (!this.context.nonStrict && !isUsableConfig(config)) {
      throw new Error('wallet config is not usable (strict mode)')
    }

    this.config = config
    this._signers = signers.map(s => (AbstractSigner.isSigner(s) ? s : new ethers.Wallet(s)))

    // cache wallet config for future imageHash lookups
    this.imageHash
  }

  // useConfig creates a new Wallet instance with the provided config, and uses the current provider
  // and relayer. It's common to initialize a counter-factual / undeployed wallet by initializing
  // it with the Wallet's init config, then calling useConfig() with the most-up-to-date config,
  // ie. new Wallet({ config: initConfig }).useConfig(latestConfig).useSigners(signers)
  useConfig(config: WalletConfig, strict?: boolean): Wallet {
    return new Wallet({ config, context: this.context, strict }, ...this._signers)
      .setProvider(this.provider)
      .setRelayer(this.relayer)
  }

  useSigners(...signers: (BytesLike | AbstractSigner)[]): Wallet {
    return new Wallet({ config: this.config, context: this.context }, ...signers)
      .setProvider(this.provider)
      .setRelayer(this.relayer)
  }

  // connect is a short-hand to create an Account instance and set the provider and relayer.
  //
  // The connect method is defined on the AbstractSigner as connect(Provider): AbstractSigner
  connect(provider: Provider, relayer?: Relayer): Wallet {
    if (isJsonRpcProvider(provider)) {
      return new Wallet({ config: this.config, context: this.context }, ...this._signers)
        .setProvider(provider)
        .setRelayer(relayer!)
    } else {
      throw new Error('Wallet provider argument is expected to be a JsonRpcProvider')
    }
  }

  // setProvider assigns a json-rpc provider to this wallet instance
  setProvider(provider: JsonRpcProvider | ConnectionInfo | string): Wallet {
    if (provider === undefined) return this
    if (Provider.isProvider(provider)) {
      this.provider = provider
      this.sender = new JsonRpcSender(provider)
    } else {
      const jsonProvider = new JsonRpcProvider(<ConnectionInfo | string>provider)
      this.provider = jsonProvider
      this.sender = new JsonRpcSender(jsonProvider)
    }

    return this
  }

  // setRelayer assigns a Sequence transaction relayer to this wallet instance
  setRelayer(relayer: Relayer): Wallet {
    if (relayer === undefined) return this
    this.relayer = relayer
    return this
  }

  async setDefaultNetwork(chainId: ChainIdLike): Promise<void> {
    await this.getChainIdNumber(chainId)
  }

  async getProvider(chainId?: number): Promise<JsonRpcProvider> {
    if (chainId) await this.getChainIdNumber(chainId)
    return this.provider
  }

  async getRelayer(chainId?: number): Promise<Relayer> {
    if (chainId) await this.getChainIdNumber(chainId)
    return this.relayer
  }

  async getWalletContext(): Promise<WalletContext> {
    return this.context
  }

  async getWalletConfig(chainId?: ChainIdLike): Promise<WalletConfig> {
    chainId = await this.getChainIdNumber(chainId)
    const config = {
      ...this.config,
      chainId
    }
    return config
  }

  async getWalletState(_?: ChainIdLike): Promise<WalletState> {
    const [address, chainId, isDeployed] = await Promise.all([this.getAddress(), this.getChainId(), this.isDeployed()])

    const state: WalletState = {
      context: this.context,
      config: this.config,
      address: address,
      chainId: chainId,
      deployed: isDeployed,
      imageHash: this.imageHash,
    }

    return state
  }

  // connected reports if json-rpc provider has been connected
  get connected(): boolean {
    return this.sender !== undefined
  }

  // address returns the address of the wallet account address
  get address(): string {
    return addressOf(this.config, this.context)
  }

  // imageHash is the unique hash of the WalletConfig
  get imageHash(): string {
    return imageHash(this.config)
  }

  // getAddress returns the address of the wallet account address
  //
  // The getAddress method is defined on the AbstractSigner
  async getAddress(): Promise<string> {
    return this.address
  }

  // getSigners returns the list of public account addresses to the currently connected
  // signer objects for this wallet. Note: for a complete list of configured signers
  // on the wallet, query getWalletConfig()
  async getSigners(): Promise<string[]> {
    if (!this._signers || this._signers.length === 0) {
      return []
    }
    return Promise.all(this._signers.map(s => s.getAddress().then(s => ethers.utils.getAddress(s))))
  }

  async buildDeployTransaction(chainId?: ChainIdLike): Promise<Omit<TransactionBundle, "intent"> | undefined> {
    if (chainId) await this.getChainIdNumber(chainId)

    const isDeployed = await this.isDeployed()
    if (isDeployed) return undefined

    const factoryInterface = new Interface(walletContracts.factory.abi)

    // Validate the current context + config derive
    // on the current wallet address
    const initialAddress = addressOf(this.imageHash, this.context)

    if (initialAddress !== this.address) {
      throw new Error(`Wallet not configured with initial configuration: ${initialAddress} !== ${this.address}`)
    }

    if (!this.context.guestModule) {
      throw new Error('Wallet context is missing guestModule')
    }

    return {
      entrypoint: this.context.guestModule,
      transactions: [
        {
          to: this.context.factory,
          data: factoryInterface.encodeFunctionData(factoryInterface.getFunction('deploy'),
            [this.context.mainModule, this.imageHash]
          ),
          gasLimit: 100000,
          delegateCall: false,
          revertOnError: true,
          value: 0
        }
      ],
      chainId: ethers.BigNumber.from(await this.getChainId())
    }
  }

  async deploy(chainId?: ChainIdLike): Promise<TransactionResponse | undefined> {
    const deployTx = await this.buildDeployTransaction(chainId)
    if (!deployTx) return undefined

    if (!this.relayer) throw new Error(`Relayer not available for network ${chainId}`)

    return this.relayer.relay({ ...deployTx, intent: { digest: 'TODO: compute digest', wallet: this.address } })
  }

  async buildUpdateConfig(
    newConfig: WalletConfig | string,
    chainId?: ChainIdLike
  ): Promise<Omit<TransactionBundle, "intent">> {
    if (chainId) await this.getChainIdNumber(chainId)

    if (!this.context.nonStrict && typeof newConfig !== 'string' && !isUsableConfig(newConfig)) {
      throw new Error('Wallet in non-strict mode cannot update to a non-usable config')
    }

    const implementation = await getImplementation(this.address, this.provider)
    const transactions: Transaction[] = []

    const mainModuleInterface = new Interface(walletContracts.mainModuleUpgradable.abi)

    if (implementation !== this.context.mainModuleUpgradable) {
      const walletInterface = new Interface(walletContracts.mainModule.abi)

      // If wallet is not updated we first need to append an
      // updateImplementation presigned transaction
      transactions.push({
        delegateCall: false,
        revertOnError: true,
        gasLimit: ethers.constants.Zero,
        to: this.address,
        value: ethers.constants.Zero,
        data: walletInterface.encodeFunctionData(walletInterface.getFunction('updateImplementation'), [
          this.context.mainModuleUpgradable
        ])
      })
    }

    // Update the new config too
    const newImageHash = typeof newConfig === 'string' ? newConfig : imageHash(newConfig)
    transactions.push({
      delegateCall: false,
      revertOnError: true,
      gasLimit: ethers.constants.Zero,
      to: this.address,
      value: ethers.constants.Zero,
      data: mainModuleInterface.encodeFunctionData(mainModuleInterface.getFunction('updateImageHash'), [newImageHash])
    })

    return {
      entrypoint: this.address,
      transactions,
      chainId: ethers.BigNumber.from(await this.getChainId())
    }
  }

  async updateConfig(newConfig: WalletConfig | string, chainId?: ChainIdLike): Promise<TransactionResponse> {
    if (!this.relayer) throw new Error(`Relayer not available for network ${chainId}`)

    const bundle = await this.buildUpdateConfig(newConfig, chainId)
    return this.sendTransaction(bundle.transactions)
  }

  async decorateTransactions(bundle: TransactionBundle, chainId?: ChainIdLike): Promise<TransactionBundle> {
    // Get wallet of network
    const cid = maybeChainId(chainId) || await this.getChainId()

    // Get deploy transaction
    // this will deploy the wallet and update if needed
    const deployTx = await this.buildDeployTransaction(cid)
    if (!deployTx) {
      return bundle
    }

    // If bundle exist, append intent
    // and the bundle transactions at the end

    return {
      ...deployTx,
      intent: bundle.intent,
      transactions: [
        ...deployTx.transactions,
        {
          to: this.address,
          data: await encodeBundleExecData(bundle),
          gasLimit: 0,
          delegateCall: false,
          revertOnError: true,
          value: 0
        }
      ]
    }
  }

  // chainId returns the network connected to this wallet instance
  async getChainId(): Promise<number> {
    if (this.chainId) return this.chainId
    if (!this.provider) {
      throw new Error('provider is not set, first connect a provider')
    }

    this.chainId = (await this.provider.getNetwork()).chainId
    return this.chainId
  }

  async getNetworks(): Promise<NetworkConfig[]> {
    const chainId = await this.getChainId()
    return [
      {
        chainId: chainId,
        name: '',
        rpcUrl: ''
      }
    ]
  }

  // getNonce returns the transaction nonce for this wallet, via the relayer
  async getNonce(blockTag?: BlockTag, space?: BigNumberish): Promise<BigNumberish> {
    return this.relayer.getNonce(this.config, this.context, space, blockTag)
  }

  // getTransactionCount returns the number of transactions (aka nonce)
  //
  // getTransactionCount method is defined on the AbstractSigner
  async getTransactionCount(blockTag?: BlockTag): Promise<number> {
    const encodedNonce = await this.getNonce(blockTag, 0)
    const [_, decodedNonce] = decodeNonce(encodedNonce)
    return ethers.BigNumber.from(decodedNonce).toNumber()
  }

  // sendTransaction will dispatch the transaction to the relayer for submission to the network.
  async sendTransaction(
    transaction: Deferrable<Transactionish>,
    chainId?: ChainIdLike,
    allSigners?: boolean,
    quote?: FeeQuote,
    callback?: SignedTransactionsCallback
  ): Promise<TransactionResponse> {
    const signedBundle = await this.signTransactions(transaction, chainId, allSigners)
    if (callback) {
      const metaTxnHash = computeMetaTxnHash(signedBundle.intent.wallet, signedBundle.chainId, ...signedBundle.transactions)
      callback(signedBundle, metaTxnHash)
    }
<<<<<<< HEAD
    return this.relayer.relay(await this.decorateTransactions(signedBundle))
=======
    return this.relayer.relay(signedTxs, quote)
>>>>>>> 56030e90
  }

  // sendTransactionBatch is a sugar for better readability, but is the same as sendTransaction
  async sendTransactionBatch(
    transactions: Deferrable<TransactionRequest[] | Transaction[]>,
    chainId?: ChainIdLike,
    allSigners: boolean = true,
    quote?: FeeQuote,
    callback?: SignedTransactionsCallback
  ): Promise<TransactionResponse> {
    return this.sendTransaction(transactions, chainId, allSigners, quote, callback)
  }

  // signTransactions will sign a Sequence transaction with the wallet signers
  //
  // NOTE: the txs argument of type Transactionish can accept one or many transactions.
  async signTransactions(
    txs: Deferrable<Transactionish>,
    chainId?: ChainIdLike,
    allSigners?: boolean
  ): Promise<SignedTransactionBundle> {
    const signChainId = await this.getChainIdNumber(chainId)
    const transaction = await resolveArrayProperties<Transactionish>(txs)

    // Convert Transactionish into Sequence transactions
    let stx = await fromTransactionish(this.context, this.address, transaction)

    // If a transaction has 0 gasLimit and not revertOnError
    // compute all new gas limits
    if (stx.find(a => !a.revertOnError && ethers.BigNumber.from(a.gasLimit || 0).eq(ethers.constants.Zero))) {
      stx = await this.relayer.estimateGasLimits(this.config, this.context, ...stx)
    }

    // If provided nonce append it to all other transactions
    // otherwise get next nonce for this wallet
    const providedNonce = readSequenceNonce(...stx)
    const nonce = providedNonce ? providedNonce : await this.getNonce()
    stx = appendNonce(stx, nonce)

    // Get transactions digest
    const digest = digestOfTransactionsNonce(nonce, ...stx)

    // Bundle with signature
    return {
      intent: {
        digest,
        wallet: this.address
      },
      entrypoint: this.address,
      transactions: stx,
      chainId: ethers.BigNumber.from(signChainId),
      nonce: ethers.BigNumber.from(nonce),
      signature: await this.sign(digest, true, chainId, allSigners)
    }
  }

<<<<<<< HEAD
  async sendSignedTransactions(signedBundle: SignedTransactionBundle, chainId?: ChainIdLike): Promise<TransactionResponse> {
=======
  async sendSignedTransactions(signedTxs: SignedTransactions, chainId?: ChainIdLike, quote?: FeeQuote): Promise<TransactionResponse> {
>>>>>>> 56030e90
    if (!this.relayer) {
      throw new Error('relayer is not set, first connect a relayer')
    }
    await this.getChainIdNumber(chainId)
<<<<<<< HEAD
    return this.relayer.relay(await this.decorateTransactions(signedBundle))
=======
    return this.relayer.relay(signedTxs, quote)
>>>>>>> 56030e90
  }

  // signMessage will sign a message for a particular chainId with the wallet signers
  //
  // NOTE: signMessage(message: Bytes | string): Promise<string> is defined on AbstractSigner
  async signMessage(message: BytesLike, chainId?: ChainIdLike, allSigners?: boolean, isDigest: boolean = false): Promise<string> {
    const data = typeof message === 'string' && !message.startsWith('0x') ? ethers.utils.toUtf8Bytes(message) : message
    return this.sign(data, isDigest, chainId, allSigners)
  }

  async signTypedData(
    domain: TypedDataDomain,
    types: Record<string, Array<TypedDataField>>,
    message: Record<string, any>,
    chainId?: ChainIdLike,
    allSigners?: boolean
  ): Promise<string> {
    const signChainId = await this.getChainIdNumber(chainId)

    const domainChainId = domain.chainId ? BigNumber.from(domain.chainId).toNumber() : undefined
    if (domainChainId && domainChainId !== signChainId) {
      throw new Error(`signTypedData: domain.chainId (${domain.chainId}) is expected to be ${signChainId}`)
    }

    const hash = encodeTypedDataDigest({ domain, types, message })
    return this.sign(hash, true, signChainId, allSigners)
  }

  async _signTypedData(
    domain: TypedDataDomain,
    types: Record<string, Array<TypedDataField>>,
    message: Record<string, any>,
    chainId?: ChainIdLike,
    allSigners?: boolean
  ): Promise<string> {
    return this.signTypedData(domain, types, message, chainId, allSigners)
  }

  async subDigest(digest: BytesLike, chainId?: ChainIdLike): Promise<Uint8Array> {
    const solvedChainId = await this.getChainIdNumber(chainId)
    return ethers.utils.arrayify(subDigestOf(this.address, solvedChainId, digest))
  }

  // sign is a helper method to sign a payload with the wallet signers
  async sign(msg: BytesLike, isDigest: boolean = true, chainId?: ChainIdLike, allSigners?: boolean): Promise<string> {
    const signChainId = await this.getChainIdNumber(chainId)

    const digest = isDigest ? msg : ethers.utils.keccak256(msg)

    // Generate sub-digest
    const subDigest = await this.subDigest(digest, chainId)

    // Sign sub-digest using a set of signers and some optional data
    const signWith = async (signers: AbstractSigner[], auxData?: string): Promise<DecodedSignature> => {
      const signersAddr = await Promise.all(signers.map(s => s.getAddress()))
      const parts = await Promise.all(
        this.config.signers.map(async s => {
          try {
            const signer = signers[signersAddr.indexOf(s.address)]

            // Is not a signer, return config entry as-is
            if (!signer) {
              return s
            }

            // Is another Sequence wallet as signer, sign and append '03' (ERC1271 type)
            if (isSequenceSigner(signer)) {
              if (signer === this) throw Error("Can't sign transactions for self")
              const signature = (await signer.signMessage(subDigest, signChainId, allSigners, true)) + '03'
              return {
                ...s,
                signature: signature
              }
            }

            // Is remote signer, call and deduce signature type
            if (RemoteSigner.isRemoteSigner(signer)) {
              const signature = await signer.signMessageWithData(subDigest, auxData, signChainId)

              try {
                // Check if signature can be recovered as EOA signature
                const isEOASignature = recoverEOASigner(subDigest, { weight: s.weight, signature: signature }) === s.address

                if (isEOASignature) {
                  // Exclude address on EOA signatures
                  return {
                    weight: s.weight,
                    signature: signature
                  }
                }
              } catch {}

              // Prepare signature for full encoding
              return {
                ...s,
                signature: signature
              }
            }

            // Is EOA signer
            return {
              weight: s.weight,
              signature: (await signer.signMessage(subDigest)) + '02'
            }
          } catch (err) {
            if (allSigners) {
              throw err
            } else {
              return s
            }
          }
        })
      )

      return {
        threshold: this.config.threshold,
        signers: parts
      }
    }

    // Split local signers and remote signers
    const localSigners = this._signers.filter(s => !RemoteSigner.isRemoteSigner(s))
    const remoteSigners = this._signers.filter(s => RemoteSigner.isRemoteSigner(s))

    // Sign message first using localSigners
    // include local signatures for remote signers
    const localSignature = await signWith(localSigners, this.packMsgAndSig(digest, [], signChainId))
    const remoteSignature = await signWith(
      remoteSigners,
      this.packMsgAndSig(digest, encodeSignature(localSignature), signChainId)
    )

    // Aggregate both local and remote signatures
    return encodeSignature(joinSignatures(localSignature, remoteSignature))
  }

  // signWeight will return the total weight of all signers available based on the config
  async signWeight(): Promise<BigNumber> {
    const signers = await this.getSigners()
    return signers.reduce((p, s) => {
      const sconfig = this.config.signers.find(c => c.address === s)
      if (!sconfig) return p
      return p.add(sconfig.weight)
    }, ethers.constants.Zero)
  }

  async isDeployed(chainId?: ChainIdLike): Promise<boolean> {
    await this.getChainIdNumber(chainId)
<<<<<<< HEAD
    return isWalletDeployed(this.address, this.provider)
=======
    const walletCode = await this.provider.getCode(this.address)
    return !!walletCode && walletCode !== '0x'
  }

  // updateConfig will build an updated config transaction and send it to the Ethereum
  // network via the relayer. Note, the updated wallet config is stored as an image hash,
  // unlike `publishConfig` which will store the entire WalletConfig object in logs.
  async updateConfig(
    config?: WalletConfig,
    nonce?: number,
    publish = false,
    indexed?: boolean,
    quote?: FeeQuote,
    callback?: SignedTransactionsCallback
  ): Promise<[WalletConfig, TransactionResponse]> {
    if (!config) config = this.config

    const [txs, n] = await Promise.all([this.buildUpdateConfigTransaction(config, publish, indexed), nonce ?? this.getNonce()])

    return [{ address: this.address, ...config }, await this.sendTransaction(appendNonce(txs, n), undefined, undefined, quote, callback)]
  }

  // publishConfig will publish the current wallet config to the network via the relayer.
  // Publishing the config will also store the entire object of signers.
  async publishConfig(
    indexed?: boolean,
    nonce?: number,
    requireFreshSigners: string[] = [],
    quote?: FeeQuote,
    callback?: SignedTransactionsCallback
  ): Promise<TransactionResponse> {
    return this.sendTransaction(
      this.config.address
        ? this.buildPublishConfigTransaction(this.config, indexed, nonce)
        : await this.buildPublishSignersTransaction(indexed, nonce, requireFreshSigners),
      undefined,
      undefined,
      quote,
      callback
    )
  }

  // buildUpdateConfigTransaction creates a transaction to update the imageHash of the wallet's config
  // on chain. Note, the transaction is not sent to the network by this method.
  //
  // The `publish` argument when true will also store the contents of the WalletConfig to a chain's logs.
  async buildUpdateConfigTransaction(config: WalletConfig, publish = false, indexed?: boolean): Promise<Transaction[]> {
    if (!this.context.nonStrict && !isUsableConfig(config)) throw new Error('wallet config is not usable (strict mode)')

    const isUpgradable = await (async () => {
      try {
        const implementation = await this.provider.getStorageAt(
          this.address,
          ethers.utils.defaultAbiCoder.encode(['address'], [this.address])
        )
        return compareAddr(implementation, this.context.mainModuleUpgradable) === 0
      } catch {
        return false
      }
    })()

    const walletInterface = new Interface(walletContracts.mainModule.abi)

    // empirically, this seems to work for the tests:
    // const gasLimit = 100000 + 1800 * config.signers.length
    //
    // but we're going to play it safe with this instead:
    const gasLimit = 2 * (100000 + 1800 * config.signers.length)

    const preTransaction = isUpgradable
      ? []
      : [
          {
            delegateCall: false,
            revertOnError: true,
            gasLimit: ethers.constants.Zero,
            to: this.address,
            value: ethers.constants.Zero,
            data: walletInterface.encodeFunctionData(walletInterface.getFunction('updateImplementation'), [
              this.context.mainModuleUpgradable
            ])
          }
        ]

    const mainModuleInterface = new Interface(walletContracts.mainModuleUpgradable.abi)

    const transaction = {
      delegateCall: false,
      revertOnError: true,
      gasLimit: ethers.constants.Zero,
      to: this.address,
      value: ethers.constants.Zero,
      data: mainModuleInterface.encodeFunctionData(mainModuleInterface.getFunction('updateImageHash'), [imageHash(config)])
    }

    const postTransaction = publish ? await this.buildPublishConfigTransaction(config, indexed) : []

    const transactions = [...preTransaction, transaction, ...postTransaction]

    // If update config reguires a single transaction
    // skip nested selfExecute bundle
    if (transactions.length === 1) {
      return transactions
    }

    return [
      {
        delegateCall: false,
        revertOnError: false,
        gasLimit: gasLimit,
        to: this.address,
        value: ethers.constants.Zero,
        data: walletInterface.encodeFunctionData(walletInterface.getFunction('selfExecute'), [sequenceTxAbiEncode(transactions)])
      }
    ]
  }

  buildPublishConfigTransaction(config: WalletConfig, indexed: boolean = true, nonce?: number): Transaction[] {
    const sequenceUtilsInterface = new Interface(walletContracts.sequenceUtils.abi)
    return [
      {
        delegateCall: false,
        revertOnError: true,
        gasLimit: ethers.constants.Zero,
        to: this.context.sequenceUtils!,
        value: ethers.constants.Zero,
        nonce: nonce,
        data: sequenceUtilsInterface.encodeFunctionData(sequenceUtilsInterface.getFunction('publishConfig'), [
          this.address,
          config.threshold,
          sortConfig(config).signers.map(s => ({
            weight: s.weight,
            signer: s.address
          })),
          indexed
        ])
      }
    ]
  }

  async buildPublishSignersTransaction(
    indexed: boolean = true,
    nonce?: number,
    requireFreshSigners: string[] = []
  ): Promise<Transaction[]> {
    const sequenceUtilsInterface = new Interface(walletContracts.sequenceUtils.abi)
    const requireFreshSignersInterface = new Interface(walletContracts.requireFreshSigner.abi)

    const message = ethers.utils.randomBytes(32)

    const signature = await this.signMessage(message, this.chainId, false)

    // TODO: This is only required because RequireUtils doesn't support dynamic signatures
    // remove this filtering of dynamic once a new version of RequireUtils is deployed
    const decodedSignature = decodeSignature(signature)
    const filteredSignature = encodeSignature({
      threshold: decodedSignature.threshold,
      signers: decodedSignature.signers.map((s, i) => {
        if (isDecodedFullSigner(s)) {
          const a = this.config.signers[i]
          return {
            weight: a.weight,
            address: a.address
          }
        }

        return s
      })
    })

    const contextRequireFreshSigner = this.context.libs?.requireFreshSigner
    if (requireFreshSigners.length > 0 && contextRequireFreshSigner === undefined) {
      throw Error('requireFreshSigners missing library')
    }

    return [
      ...requireFreshSigners.map(signer => ({
        delegateCall: false,
        revertOnError: true,
        gasLimit: ethers.constants.Zero,
        to: contextRequireFreshSigner!,
        value: ethers.constants.Zero,
        nonce: nonce,
        data: requireFreshSignersInterface.encodeFunctionData(requireFreshSignersInterface.getFunction('requireFreshSigner'), [
          signer
        ])
      })),
      {
        delegateCall: false,
        revertOnError: true,
        gasLimit: ethers.constants.Zero,
        to: this.context.sequenceUtils!,
        value: ethers.constants.Zero,
        nonce: nonce,
        data: sequenceUtilsInterface.encodeFunctionData(sequenceUtilsInterface.getFunction('publishInitialSigners'), [
          this.address,
          ethers.utils.keccak256(message),
          this.config.signers.length,
          filteredSignature,
          indexed
        ])
      }
    ]
>>>>>>> 56030e90
  }

  // getChainIdFromArgument will return the chainId of the argument, as well as ensure
  // we're not providing an invalid chainId that isn't connected to this wallet.
  private async getChainIdNumber(chainId?: ChainIdLike): Promise<number> {
    if (!chainId) {
      // it's valid for chainId argument to be undefined, in which case
      // we will use the connected value
      return await this.getChainId()
    }

    const id = getChainId(chainId)

    if (this.context.nonStrict) {
      // in non-strict mode, just return the chainId from argument
      return id
    }

    const connectedChainId = await this.getChainId()
    if (connectedChainId !== id) {
      throw new Error(`the specified chainId ${id} does not match the wallet's connected chainId ${connectedChainId}`)
    }

    return connectedChainId
  }

  // packMsgAndSig is used by RemoteSigners to include details as a string blob of data.
  private packMsgAndSig(msg: BytesLike, sig: BytesLike, chainId: BigNumberish): string {
    return ethers.utils.defaultAbiCoder.encode(['address', 'uint256', 'bytes', 'bytes'], [this.address, chainId, msg, sig])
  }

  signTransaction(_: Deferrable<TransactionRequest>): Promise<string> {
    throw new Error('signTransaction method is not supported in Wallet, please use signTransactions(...)')
  }

  // singleOwner will create a Wallet instance with a single signer (ie. from a single EOA account)
  static async singleOwner(owner: BytesLike | AbstractSigner, context?: WalletContext): Promise<Wallet> {
    const signer = AbstractSigner.isSigner(owner) ? owner : new ethers.Wallet(owner)
    const config = {
      threshold: 1,
      signers: [
        {
          weight: 1,
          address: ethers.utils.getAddress(await signer.getAddress())
        }
      ]
    }
    return new Wallet({ config, context }, signer)
  }

  async hasEnoughSigners(chainId?: ChainIdLike): Promise<boolean> {
    if (chainId) await this.getChainIdNumber(chainId)
    return (await this.signWeight()).gte(this.config.threshold)
  }

  async implementation(): Promise<string> {
    return getImplementation(this.address, this.provider)
  }
}<|MERGE_RESOLUTION|>--- conflicted
+++ resolved
@@ -1,18 +1,10 @@
-<<<<<<< HEAD
 import { Provider, TransactionResponse, BlockTag, JsonRpcProvider } from '@ethersproject/providers'
-import { BigNumber, BigNumberish, ethers, Signer as AbstractSigner } from 'ethers'
-=======
-import { Provider, BlockTag, JsonRpcProvider } from '@ethersproject/providers'
 import { BigNumber, BigNumberish, ethers, Signer as AbstractSigner, utils } from 'ethers'
->>>>>>> 56030e90
 import { TypedDataDomain, TypedDataField } from '@ethersproject/abstract-signer'
 import { BytesLike } from '@ethersproject/bytes'
 import { Deferrable } from '@ethersproject/properties'
 import { ConnectionInfo } from '@ethersproject/web'
-<<<<<<< HEAD
-=======
 import { walletContracts } from '@0xsequence/abi'
->>>>>>> 56030e90
 
 import {
   Transaction,
@@ -24,13 +16,9 @@
   digestOfTransactionsNonce,
   decodeNonce,
   fromTransactionish,
-<<<<<<< HEAD
   SignedTransactionBundle,
   TransactionBundle,
   encodeBundleExecData
-=======
-  TransactionResponse
->>>>>>> 56030e90
 } from '@0xsequence/transactions'
 
 import { FeeQuote, Relayer } from '@0xsequence/relayer'
@@ -63,7 +51,6 @@
 import { getImplementation, isWalletDeployed, resolveArrayProperties } from './utils'
 import { isSequenceSigner, Signer, SignedTransactionsCallback } from './signer'
 import { Interface } from '@ethersproject/abi'
-import { walletContracts } from '@0xsequence/abi'
 
 // Wallet is a signer interface to a Smart Contract based Ethereum account.
 //
@@ -444,11 +431,7 @@
       const metaTxnHash = computeMetaTxnHash(signedBundle.intent.wallet, signedBundle.chainId, ...signedBundle.transactions)
       callback(signedBundle, metaTxnHash)
     }
-<<<<<<< HEAD
-    return this.relayer.relay(await this.decorateTransactions(signedBundle))
-=======
-    return this.relayer.relay(signedTxs, quote)
->>>>>>> 56030e90
+    return this.relayer.relay(await this.decorateTransactions(signedBundle), quote)
   }
 
   // sendTransactionBatch is a sugar for better readability, but is the same as sendTransaction
@@ -505,20 +488,12 @@
     }
   }
 
-<<<<<<< HEAD
-  async sendSignedTransactions(signedBundle: SignedTransactionBundle, chainId?: ChainIdLike): Promise<TransactionResponse> {
-=======
-  async sendSignedTransactions(signedTxs: SignedTransactions, chainId?: ChainIdLike, quote?: FeeQuote): Promise<TransactionResponse> {
->>>>>>> 56030e90
+  async sendSignedTransactions(signedBundle: SignedTransactionBundle, chainId?: ChainIdLike, quote?: FeeQuote): Promise<TransactionResponse> {
     if (!this.relayer) {
       throw new Error('relayer is not set, first connect a relayer')
     }
     await this.getChainIdNumber(chainId)
-<<<<<<< HEAD
-    return this.relayer.relay(await this.decorateTransactions(signedBundle))
-=======
-    return this.relayer.relay(signedTxs, quote)
->>>>>>> 56030e90
+    return this.relayer.relay(await this.decorateTransactions(signedBundle), quote)
   }
 
   // signMessage will sign a message for a particular chainId with the wallet signers
@@ -667,213 +642,7 @@
 
   async isDeployed(chainId?: ChainIdLike): Promise<boolean> {
     await this.getChainIdNumber(chainId)
-<<<<<<< HEAD
     return isWalletDeployed(this.address, this.provider)
-=======
-    const walletCode = await this.provider.getCode(this.address)
-    return !!walletCode && walletCode !== '0x'
-  }
-
-  // updateConfig will build an updated config transaction and send it to the Ethereum
-  // network via the relayer. Note, the updated wallet config is stored as an image hash,
-  // unlike `publishConfig` which will store the entire WalletConfig object in logs.
-  async updateConfig(
-    config?: WalletConfig,
-    nonce?: number,
-    publish = false,
-    indexed?: boolean,
-    quote?: FeeQuote,
-    callback?: SignedTransactionsCallback
-  ): Promise<[WalletConfig, TransactionResponse]> {
-    if (!config) config = this.config
-
-    const [txs, n] = await Promise.all([this.buildUpdateConfigTransaction(config, publish, indexed), nonce ?? this.getNonce()])
-
-    return [{ address: this.address, ...config }, await this.sendTransaction(appendNonce(txs, n), undefined, undefined, quote, callback)]
-  }
-
-  // publishConfig will publish the current wallet config to the network via the relayer.
-  // Publishing the config will also store the entire object of signers.
-  async publishConfig(
-    indexed?: boolean,
-    nonce?: number,
-    requireFreshSigners: string[] = [],
-    quote?: FeeQuote,
-    callback?: SignedTransactionsCallback
-  ): Promise<TransactionResponse> {
-    return this.sendTransaction(
-      this.config.address
-        ? this.buildPublishConfigTransaction(this.config, indexed, nonce)
-        : await this.buildPublishSignersTransaction(indexed, nonce, requireFreshSigners),
-      undefined,
-      undefined,
-      quote,
-      callback
-    )
-  }
-
-  // buildUpdateConfigTransaction creates a transaction to update the imageHash of the wallet's config
-  // on chain. Note, the transaction is not sent to the network by this method.
-  //
-  // The `publish` argument when true will also store the contents of the WalletConfig to a chain's logs.
-  async buildUpdateConfigTransaction(config: WalletConfig, publish = false, indexed?: boolean): Promise<Transaction[]> {
-    if (!this.context.nonStrict && !isUsableConfig(config)) throw new Error('wallet config is not usable (strict mode)')
-
-    const isUpgradable = await (async () => {
-      try {
-        const implementation = await this.provider.getStorageAt(
-          this.address,
-          ethers.utils.defaultAbiCoder.encode(['address'], [this.address])
-        )
-        return compareAddr(implementation, this.context.mainModuleUpgradable) === 0
-      } catch {
-        return false
-      }
-    })()
-
-    const walletInterface = new Interface(walletContracts.mainModule.abi)
-
-    // empirically, this seems to work for the tests:
-    // const gasLimit = 100000 + 1800 * config.signers.length
-    //
-    // but we're going to play it safe with this instead:
-    const gasLimit = 2 * (100000 + 1800 * config.signers.length)
-
-    const preTransaction = isUpgradable
-      ? []
-      : [
-          {
-            delegateCall: false,
-            revertOnError: true,
-            gasLimit: ethers.constants.Zero,
-            to: this.address,
-            value: ethers.constants.Zero,
-            data: walletInterface.encodeFunctionData(walletInterface.getFunction('updateImplementation'), [
-              this.context.mainModuleUpgradable
-            ])
-          }
-        ]
-
-    const mainModuleInterface = new Interface(walletContracts.mainModuleUpgradable.abi)
-
-    const transaction = {
-      delegateCall: false,
-      revertOnError: true,
-      gasLimit: ethers.constants.Zero,
-      to: this.address,
-      value: ethers.constants.Zero,
-      data: mainModuleInterface.encodeFunctionData(mainModuleInterface.getFunction('updateImageHash'), [imageHash(config)])
-    }
-
-    const postTransaction = publish ? await this.buildPublishConfigTransaction(config, indexed) : []
-
-    const transactions = [...preTransaction, transaction, ...postTransaction]
-
-    // If update config reguires a single transaction
-    // skip nested selfExecute bundle
-    if (transactions.length === 1) {
-      return transactions
-    }
-
-    return [
-      {
-        delegateCall: false,
-        revertOnError: false,
-        gasLimit: gasLimit,
-        to: this.address,
-        value: ethers.constants.Zero,
-        data: walletInterface.encodeFunctionData(walletInterface.getFunction('selfExecute'), [sequenceTxAbiEncode(transactions)])
-      }
-    ]
-  }
-
-  buildPublishConfigTransaction(config: WalletConfig, indexed: boolean = true, nonce?: number): Transaction[] {
-    const sequenceUtilsInterface = new Interface(walletContracts.sequenceUtils.abi)
-    return [
-      {
-        delegateCall: false,
-        revertOnError: true,
-        gasLimit: ethers.constants.Zero,
-        to: this.context.sequenceUtils!,
-        value: ethers.constants.Zero,
-        nonce: nonce,
-        data: sequenceUtilsInterface.encodeFunctionData(sequenceUtilsInterface.getFunction('publishConfig'), [
-          this.address,
-          config.threshold,
-          sortConfig(config).signers.map(s => ({
-            weight: s.weight,
-            signer: s.address
-          })),
-          indexed
-        ])
-      }
-    ]
-  }
-
-  async buildPublishSignersTransaction(
-    indexed: boolean = true,
-    nonce?: number,
-    requireFreshSigners: string[] = []
-  ): Promise<Transaction[]> {
-    const sequenceUtilsInterface = new Interface(walletContracts.sequenceUtils.abi)
-    const requireFreshSignersInterface = new Interface(walletContracts.requireFreshSigner.abi)
-
-    const message = ethers.utils.randomBytes(32)
-
-    const signature = await this.signMessage(message, this.chainId, false)
-
-    // TODO: This is only required because RequireUtils doesn't support dynamic signatures
-    // remove this filtering of dynamic once a new version of RequireUtils is deployed
-    const decodedSignature = decodeSignature(signature)
-    const filteredSignature = encodeSignature({
-      threshold: decodedSignature.threshold,
-      signers: decodedSignature.signers.map((s, i) => {
-        if (isDecodedFullSigner(s)) {
-          const a = this.config.signers[i]
-          return {
-            weight: a.weight,
-            address: a.address
-          }
-        }
-
-        return s
-      })
-    })
-
-    const contextRequireFreshSigner = this.context.libs?.requireFreshSigner
-    if (requireFreshSigners.length > 0 && contextRequireFreshSigner === undefined) {
-      throw Error('requireFreshSigners missing library')
-    }
-
-    return [
-      ...requireFreshSigners.map(signer => ({
-        delegateCall: false,
-        revertOnError: true,
-        gasLimit: ethers.constants.Zero,
-        to: contextRequireFreshSigner!,
-        value: ethers.constants.Zero,
-        nonce: nonce,
-        data: requireFreshSignersInterface.encodeFunctionData(requireFreshSignersInterface.getFunction('requireFreshSigner'), [
-          signer
-        ])
-      })),
-      {
-        delegateCall: false,
-        revertOnError: true,
-        gasLimit: ethers.constants.Zero,
-        to: this.context.sequenceUtils!,
-        value: ethers.constants.Zero,
-        nonce: nonce,
-        data: sequenceUtilsInterface.encodeFunctionData(sequenceUtilsInterface.getFunction('publishInitialSigners'), [
-          this.address,
-          ethers.utils.keccak256(message),
-          this.config.signers.length,
-          filteredSignature,
-          indexed
-        ])
-      }
-    ]
->>>>>>> 56030e90
   }
 
   // getChainIdFromArgument will return the chainId of the argument, as well as ensure
