--- conflicted
+++ resolved
@@ -1,4 +1,3 @@
-<<<<<<< HEAD
 import { TransactionResponse, JsonRpcProvider, Provider } from '@ethersproject/providers'
 import { Signer as AbstractSigner, BytesLike, ethers } from 'ethers'
 import { TypedDataDomain, TypedDataField } from '@ethersproject/abstract-signer'
@@ -6,15 +5,6 @@
 import { SignedTransactionsCallback, Signer } from './signer'
 import { Transactionish, Transaction, TransactionRequest, unpackMetaTransactionData, sequenceTxAbiEncode, SignedTransactionBundle, TransactionBundle, encodeBundleExecData, packMetaTransactionsData, encodeNonce } from '@0xsequence/transactions'
 import { WalletConfig, WalletState, ConfigTracker, imageHash, encodeSignature, SESSIONS_SPACE, addressOf , hasImplementationUpdate, decodeSignature } from '@0xsequence/config'
-=======
-import { TransactionRequest, JsonRpcProvider, Provider } from '@ethersproject/providers'
-import { Signer as AbstractSigner, BytesLike } from 'ethers'
-import { TypedDataDomain, TypedDataField } from '@ethersproject/abstract-signer'
-import { Deferrable } from '@ethersproject/properties'
-import { Signer, NotEnoughSigners, SignedTransactionsCallback } from './signer'
-import { SignedTransactions, Transactionish, Transaction, computeMetaTxnHash, fromTransactionish, TransactionResponse } from '@0xsequence/transactions'
-import { WalletConfig, WalletState, addressOf, isConfigEqual, sortConfig, ConfigFinder, SequenceUtilsFinder } from '@0xsequence/config'
->>>>>>> 56030e90
 import {
   ChainIdLike,
   NetworkConfig,
@@ -25,16 +15,10 @@
   maybeChainId
 } from '@0xsequence/network'
 import { Wallet } from './wallet'
-<<<<<<< HEAD
-import { isRpcRelayerOptions, Relayer, RpcRelayer } from '@0xsequence/relayer'
+import { FeeOption, FeeQuote, isRpcRelayerOptions, Relayer, RpcRelayer } from '@0xsequence/relayer'
 import { fetchImageHash, getImplementation, isWalletDeployed } from '.'
 import { walletContracts } from '@0xsequence/abi'
 import { Interface } from '@ethersproject/abi'
-=======
-import { resolveArrayProperties } from './utils'
-import { isRelayer, FeeOption, FeeQuote, Relayer, RpcRelayer, isRpcRelayerOptions } from '@0xsequence/relayer'
-import { encodeTypedDataDigest } from '@0xsequence/utils'
->>>>>>> 56030e90
 
 export interface AccountOptions {
   // The only unique identifier for a wallet is they address
@@ -119,6 +103,15 @@
     this._defaultChainId = maybeChainId(chainId)
   }
 
+  async getFeeOptions(bundle: TransactionBundle, chainId?: ChainIdLike): Promise<{ options: FeeOption[], quote?: FeeQuote }> {
+    // Decorate bundle in deploy/update
+    const decorated = await this.decorateTransactions(bundle, chainId)
+
+    const cid = maybeChainId(chainId) ?? this.defaultChainId
+    const relayer = await this.getRelayer(cid)
+    return relayer?.getFeeOptions(decorated) ?? { options: [], quote: undefined }
+  }
+
   private async _getWallet(chainId?: ChainIdLike): Promise<Wallet | undefined> {
     const cid = maybeChainId(chainId) ?? this.defaultChainId
 
@@ -195,7 +188,6 @@
     return provider
   }
 
-<<<<<<< HEAD
   async getRelayer(chainId?: number): Promise<Relayer | undefined> {
     // Get network config for chainId
     const network = await this.getNetwork(chainId)
@@ -212,14 +204,6 @@
     this._relayers[network.chainId] = relayer
 
     return relayer
-=======
-  getAuthChainId(): number {
-    try {
-      return this.options.networks!.find(network => network.isAuthChain)!.chainId
-    } catch {
-      throw new Error('no auth network')
-    }
->>>>>>> 56030e90
   }
 
   // Return the highest lazy configuration available for the given chainId
@@ -312,17 +296,12 @@
     }))
   }
 
-<<<<<<< HEAD
   async buildDeployTransaction(chainId?: ChainIdLike): Promise<Omit<TransactionBundle, "intent"> | undefined> {
     // Get wallet of network
     const cid = maybeChainId(chainId) || this.defaultChainId
 
     // Get wallet state for network
     const state = await this.getWalletState(chainId)
-=======
-  async getFeeOptions(transaction: Deferrable<Transactionish>, chainId?: ChainIdLike, allSigners: boolean = true): Promise<{ options: FeeOption[], quote?: FeeQuote }> {
-    const wallet = chainId ? this.getWalletByNetwork(chainId).wallet : this.mainWallet().wallet
->>>>>>> 56030e90
 
     // If wallet is published and deployed, then we can just send the transactions as-is
     if (state.published && state.deployed) {
@@ -406,7 +385,6 @@
       throw new Error('Error decorating transactions - Guest module is not defined')
     }
 
-<<<<<<< HEAD
     return {
       entrypoint: guestModule,
       transactions: guestTxs,
@@ -417,43 +395,14 @@
   async deploy(chainId?: ChainIdLike): Promise<TransactionResponse | undefined> {
     // Get wallet of network
     const cid = maybeChainId(chainId) || this.defaultChainId
-=======
-    const finalTransactions = await fromTransactionish(context, this.address, updatedTransaction)
-    return wallet.relayer.getFeeOptions(config, context, ...finalTransactions)
-  }
-
-  async sendTransaction(
-    dtransactionish: Deferrable<Transactionish>,
-    chainId?: ChainIdLike,
-    allSigners: boolean = true,
-    quote?: FeeQuote,
-    callback?: SignedTransactionsCallback
-  ): Promise<TransactionResponse> {
-    const signedTxs = await this.signTransactions(dtransactionish, chainId, allSigners)
->>>>>>> 56030e90
 
     const deployTx = await this.buildDeployTransaction(chainId)
     if (!deployTx) return undefined
 
-<<<<<<< HEAD
     const relayer = await this.getRelayer(cid)
     if (!relayer) throw new Error(`Relayer not available for network ${chainId}`)
 
     return relayer.relay({ ...deployTx, intent: { digest: 'TODO: compute digest', wallet: this.address } })
-=======
-    const wallet = chainId ? this.getWalletByNetwork(chainId).wallet : this.mainWallet().wallet
-    return wallet.sendSignedTransactions(signedTxs, chainId, quote)
-  }
-
-  async sendTransactionBatch(
-    transactions: Deferrable<TransactionRequest[] | Transaction[]>,
-    chainId?: ChainIdLike,
-    allSigners: boolean = true,
-    quote?: FeeQuote,
-    callback?: SignedTransactionsCallback
-  ): Promise<TransactionResponse> {
-    return this.sendTransaction(transactions, chainId, allSigners, quote, callback)
->>>>>>> 56030e90
   }
 
   async decorateTransactions(bundle: TransactionBundle, chainId?: ChainIdLike): Promise<TransactionBundle> {
@@ -512,17 +461,16 @@
     return wallet.signTypedData(domain, types, message, chainId, allSigners)
   }
 
-<<<<<<< HEAD
-  sendTransactionBatch(transactions: Deferrable<TransactionRequest[] | Transaction[]>, chainId?: ChainIdLike, allSigners?: boolean): Promise<TransactionResponse> {
-    return this.sendTransaction(transactions, chainId, allSigners)
-  }
-
-  async sendTransaction(transaction: Deferrable<Transactionish>, chainId?: ChainIdLike, allSigners?: boolean): Promise<TransactionResponse> {
+  sendTransactionBatch(transactions: Deferrable<TransactionRequest[] | Transaction[]>, chainId?: ChainIdLike, allSigners?: boolean, quote?: FeeQuote): Promise<TransactionResponse> {
+    return this.sendTransaction(transactions, chainId, allSigners, quote)
+  }
+
+  async sendTransaction(transaction: Deferrable<Transactionish>, chainId?: ChainIdLike, allSigners?: boolean, quote?: FeeQuote): Promise<TransactionResponse> {
     // Sign and send transactions using internal methods
     // these internal methods will decorate the transactions before relaying them
     // decoration appens wallet deployment or presigned wallet update
     const signed = await this.signTransactions(transaction, chainId, allSigners)
-    return this.sendSignedTransactions(signed, chainId)
+    return this.sendSignedTransactions(signed, chainId, quote)
   }
 
   async signTransactions(txs: Deferrable<Transactionish>, chainId?: ChainIdLike, allSigners?: boolean): Promise<SignedTransactionBundle> {
@@ -530,71 +478,22 @@
     if (!wallet) throw new Error(`No wallet found for chainId ${chainId}`)
     const signed = await wallet.signTransactions(txs, chainId, allSigners)
     const decorated = await this.decorateTransactions(signed, chainId)
-=======
-  async sendSignedTransactions(signedTxs: SignedTransactions, chainId?: ChainIdLike, quote?: FeeQuote): Promise<TransactionResponse> {
-    const wallet = chainId ? this.getWalletByNetwork(chainId).wallet : this.mainWallet().wallet
-    return wallet.sendSignedTransactions(signedTxs, undefined, quote)
-  }
-
-  // updateConfig will build an updated config transaction, update the imageHash on-chain and also publish
-  // the wallet config to the authChain. Other chains are lazy-updated on-demand as batched transactions.
-  async updateConfig(
-    newConfig?: WalletConfig,
-    index?: boolean,
-    quote?: FeeQuote,
-    callback?: SignedTransactionsCallback
-  ): Promise<[WalletConfig, TransactionResponse | undefined]> {
-    const authWallet = this.authWallet().wallet
-
-    if (!newConfig) {
-      newConfig = authWallet.config
-    } else {
-      // ensure its normalized
-      newConfig = sortConfig(newConfig)
-    }
-
-    // The config is the default config, see if the wallet has been deployed
-    if (isConfigEqual(authWallet.config, newConfig)) {
-      if (!(await this.isDeployed())) {
-        // Deploy the wallet and publish initial configuration
-        return await authWallet.updateConfig(newConfig, undefined, true, index, quote, callback)
-      }
-    }
->>>>>>> 56030e90
 
     if (decorated.entrypoint === signed.entrypoint) {
       return signed
     }
 
-<<<<<<< HEAD
     // TODO add nonce and signature to comply with SignedTransactionBundle
     // maybe we need to add a new type for GuestTransactionBundle and maybe details
     // about the original intent being signed or not
-=======
-    // Update to new configuration on the authWallet. Other networks will be lazily updated
-    // once used. The wallet config is also auto-published to the authChain.
-    const [_, tx] = await authWallet.useConfig(lastConfig!).updateConfig(newConfig, undefined, true, index, quote, callback)
->>>>>>> 56030e90
 
     return { ...decorated, nonce: ethers.constants.Zero, signature: "" }
   }
 
-<<<<<<< HEAD
-  async sendSignedTransactions(signedBundle: SignedTransactionBundle, chainId?: ChainIdLike): Promise<TransactionResponse> {
+  async sendSignedTransactions(signedBundle: SignedTransactionBundle, chainId?: ChainIdLike, quote?: FeeQuote): Promise<TransactionResponse> {
     const wallet = await this._getWallet(chainId)
     if (!wallet) throw new Error(`No wallet found for chainId ${chainId}`)
-    return wallet.relayer.relay(signedBundle)
-=======
-  // publishConfig will publish the wallet config to the network via the relayer. Publishing
-  // the config will also store the entire object of signers.
-  publishConfig(
-    indexed?: boolean,
-    requireFreshSigners: string[] = [],
-    quote?: FeeQuote,
-    callback?: SignedTransactionsCallback
-  ): Promise<TransactionResponse> {
-    return this.authWallet().wallet.publishConfig(indexed, undefined, requireFreshSigners, quote, callback)
->>>>>>> 56030e90
+    return wallet.relayer.relay(signedBundle, quote)
   }
 
   async isDeployed(chainId?: ChainIdLike): Promise<boolean> {
