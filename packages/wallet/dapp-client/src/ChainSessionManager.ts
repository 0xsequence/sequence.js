--- conflicted
+++ resolved
@@ -40,12 +40,9 @@
   ModifyExplicitSessionPayload,
   SessionResponse,
   AddExplicitSessionPayload,
-<<<<<<< HEAD
   FeeOption,
   OperationFailedStatus,
   OperationStatus,
-=======
->>>>>>> f59aeb9e
 } from './types/index.js'
 import { CACHE_DB_NAME, VALUE_FORWARDER_ADDRESS } from './utils/constants.js'
 import { ExplicitSession, ImplicitSession, ExplicitSessionConfig } from './index.js'
