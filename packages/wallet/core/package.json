{
  "name": "@0xsequence/wallet-core",
  "version": "0.0.0",
  "license": "Apache-2.0",
  "scripts": {
    "build": "tsc",
    "dev": "tsc --watch",
    "test": "jest"
  },
  "exports": {
    ".": {
      "types": "./dist/index.d.ts",
      "default": "./dist/index.js"
    }
  },
  "devDependencies": {
    "@repo/typescript-config": "workspace:^",
    "@types/jest": "^29.5.14",
    "@types/node": "^22.13.9",
    "dotenv": "^16.4.7",
    "jest": "^29.7.0",
    "ts-jest": "^29.2.6",
    "typescript": "^5.7.3"
  },
  "dependencies": {
    "@0xsequence/wallet-primitives": "workspace:^",
<<<<<<< HEAD
    "ox": "^0.6.7",
    "viem": "^2.27.2"
=======
    "ox": "^0.7.0"
>>>>>>> 5ffba95a
  }
}<|MERGE_RESOLUTION|>--- conflicted
+++ resolved
@@ -24,11 +24,7 @@
   },
   "dependencies": {
     "@0xsequence/wallet-primitives": "workspace:^",
-<<<<<<< HEAD
-    "ox": "^0.6.7",
+    "ox": "^0.7.0",
     "viem": "^2.27.2"
-=======
-    "ox": "^0.7.0"
->>>>>>> 5ffba95a
   }
 }