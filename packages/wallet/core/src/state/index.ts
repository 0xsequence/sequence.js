import { Address, Hex } from 'ox'
import { Context, Config, Payload, Signature, GenericTree } from '@0xsequence/wallet-primitives'

export type Provider = Reader & Writer

export interface Reader {
  getConfiguration(imageHash: Hex.Hex): MaybePromise<Config.Config | undefined>

  getDeploy(wallet: Address.Address): MaybePromise<{ imageHash: Hex.Hex; context: Context.Context } | undefined>

  getWallets(signer: Address.Address): MaybePromise<{
    [wallet: Address.Address]: {
      chainId: bigint
      payload: Payload.Parented
      signature: Signature.SignatureOfSignerLeaf
    }
  }>

  getWalletsForSapient(
    signer: Address.Address,
    imageHash: Hex.Hex,
  ): MaybePromise<{
    [wallet: Address.Address]: {
      chainId: bigint
      payload: Payload.Parented
      signature: Signature.SignatureOfSapientSignerLeaf
    }
  }>

  getWitnessFor(
    wallet: Address.Address,
    signer: Address.Address,
  ): MaybePromise<
    { chainId: bigint; payload: Payload.Parented; signature: Signature.SignatureOfSignerLeaf } | undefined
  >

  getWitnessForSapient(
    wallet: Address.Address,
    signer: Address.Address,
    imageHash: Hex.Hex,
  ): MaybePromise<
    { chainId: bigint; payload: Payload.Parented; signature: Signature.SignatureOfSapientSignerLeaf } | undefined
  >

  getConfigurationUpdates(
    wallet: Address.Address,
    fromImageHash: Hex.Hex,
    options?: { allUpdates?: boolean },
  ): MaybePromise<Array<{ imageHash: Hex.Hex; signature: Signature.RawSignature }>>

  getTree(rootHash: Hex.Hex): MaybePromise<GenericTree.Tree | undefined>
}

export interface Writer {
  saveWallet(deployConfiguration: Config.Config, context: Context.Context): MaybePromise<void>

  saveWitnesses(
    wallet: Address.Address,
    chainId: bigint,
    payload: Payload.Parented,
    signatures: Signature.RawTopology,
  ): MaybePromise<void>

  saveUpdate(
    wallet: Address.Address,
    configuration: Config.Config,
    signature: Signature.RawSignature,
  ): MaybePromise<void>

  saveTree(tree: GenericTree.Tree): MaybePromise<void>

  saveConfiguration(config: Config.Config): MaybePromise<void>
  saveDeploy(imageHash: Hex.Hex, context: Context.Context): MaybePromise<void>
}

export type MaybePromise<T> = T | Promise<T>

<<<<<<< HEAD
export * as Local from './local'
export * from './utils'
export * as Remote from './remote'
export * from './cached'
=======
export * as Local from './local/index.js'
export * from './utils.js'
>>>>>>> bbe1fd36
<|MERGE_RESOLUTION|>--- conflicted
+++ resolved
@@ -75,12 +75,7 @@
 
 export type MaybePromise<T> = T | Promise<T>
 
-<<<<<<< HEAD
-export * as Local from './local'
-export * from './utils'
-export * as Remote from './remote'
-export * from './cached'
-=======
 export * as Local from './local/index.js'
 export * from './utils.js'
->>>>>>> bbe1fd36
+export * as Remote from './remote/index.js'
+export * from './cached.js'