--- conflicted
+++ resolved
@@ -304,14 +304,10 @@
   async get4337Nonce(provider: Provider.Provider, entrypoint: Address.Address, space: bigint): Promise<bigint> {
     const result = await provider.request({
       method: 'eth_call',
-<<<<<<< HEAD
-      params: [{ to: entrypoint, data: AbiFunction.encodeData(Constants.READ_NONCE_4337, [this.address, space]) }],
-=======
       params: [
         { to: entrypoint, data: AbiFunction.encodeData(Constants.READ_NONCE_4337, [this.address, space]) },
         'latest',
       ],
->>>>>>> f973f6b4
     })
 
     if (result === '0x' || result.length === 0) {
