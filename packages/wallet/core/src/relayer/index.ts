--- conflicted
+++ resolved
@@ -4,8 +4,5 @@
 export * as Pk from './pk-relayer.js'
 export * as Rpc from './rpc/index.js'
 export * as Sequence from './sequence.js'
-<<<<<<< HEAD
 export * as Erc4337 from './erc4337.js'
-=======
-export * as EIP6963 from './eip6963.js'
->>>>>>> c4baca46
+export * as EIP6963 from './eip6963.js'