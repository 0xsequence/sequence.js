--- conflicted
+++ resolved
@@ -1,10 +1,3 @@
-<<<<<<< HEAD
-export * from './relayer'
-export * as Local from './local'
-export * as Pk from './pk-relayer'
-export * as Rpc from './rpc'
-=======
 export * from './relayer.js'
 export * as Local from './local.js'
-export * as Pk from './pk-relayer.js'
->>>>>>> bd271ada
+export * as Pk from './pk-relayer.js'