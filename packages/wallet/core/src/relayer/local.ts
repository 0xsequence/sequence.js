import { Constants, Payload } from '@0xsequence/wallet-primitives'
import { AbiFunction, Address, Bytes, Hex } from 'ox'
import { FeeOption, FeeQuote, OperationStatus, Relayer } from './relayer'
<<<<<<< HEAD
import { Constants, Payload } from '@0xsequence/wallet-primitives'
import { decodePrecondition, IntentPrecondition } from '../preconditions/codec'
import {
  erc20BalanceOf,
  erc20Allowance,
  erc721OwnerOf,
  erc721GetApproved,
  erc1155BalanceOf,
  erc1155IsApprovedForAll,
} from './abi'
=======
>>>>>>> 5ffba95a

export interface GenericProvider {
  sendTransaction(args: { to: string; data: string }): Promise<string>
  getBalance(address: string): Promise<bigint>
  call(args: { to: string; data: string }): Promise<string>
}

export class LocalRelayer implements Relayer {
  public readonly id = 'local'

  constructor(public readonly provider: GenericProvider) {}

  static createFromWindow(window: Window): LocalRelayer | undefined {
    const eth = (window as any).ethereum
    if (!eth) {
      console.warn('Window.ethereum not found, skipping local relayer')
      return undefined
    }

    return new LocalRelayer({
      sendTransaction: async (args) => {
        const accounts: string[] = await eth.request({ method: 'eth_requestAccounts' })
        const from = accounts[0]
        if (!from) {
          console.warn('No account selected, skipping local relayer')
          return undefined
        }

        const tx = await eth.request({
          method: 'eth_sendTransaction',
          params: [
            {
              from,
              to: args.to,
              data: args.data,
            },
          ],
        })
        return tx
      },
      getBalance: async (address) => {
        const balance = await eth.request({
          method: 'eth_getBalance',
          params: [address, 'latest'],
        })
        return BigInt(balance)
      },
      call: async (args) => {
        return await eth.request({
          method: 'eth_call',
          params: [args, 'latest'],
        })
      },
    })
  }

  feeOptions(
    wallet: Address.Address,
    chainId: bigint,
    calls: Payload.Call[],
  ): Promise<{ options: FeeOption[]; quote?: FeeQuote }> {
    return Promise.resolve({ options: [] })
  }

  private decodeCalls(data: Hex.Hex): Payload.Calls {
    const executeSelector = AbiFunction.getSelector(Constants.EXECUTE)

    let packedPayload
    if (data.startsWith(executeSelector)) {
      const decode = AbiFunction.decodeData(Constants.EXECUTE, data)
      packedPayload = decode[0]
    } else {
      packedPayload = data
    }

    return Payload.decode(Bytes.fromHex(packedPayload))
  }

  async relay(
    to: Address.Address,
    data: Hex.Hex,
    chainId: bigint,
    quote?: FeeQuote,
    preconditions?: IntentPrecondition[],
    checkInterval: number = 5000,
  ): Promise<{ opHash: Hex.Hex }> {
    // Helper function to check all preconditions
    const checkAllPreconditions = async (): Promise<boolean> => {
      if (!preconditions || preconditions.length === 0) {
        return true
      }

      for (const precondition of preconditions) {
        const isValid = await this.checkPrecondition(precondition)
        if (!isValid) {
          return false
        }
      }
      return true
    }

    // Check preconditions immediately
    if (await checkAllPreconditions()) {
      // If all preconditions are met, relay the transaction
      const hash = Payload.hash(to, chainId, this.decodeCalls(data))
      await this.provider.sendTransaction({
        to,
        data,
      })
      return { opHash: Hex.fromBytes(hash) }
    }

    // If not all preconditions are met, set up event listeners and polling
    return new Promise((resolve, reject) => {
      let timeoutId: NodeJS.Timeout
      let isResolved = false

      // Function to check and relay
      const checkAndRelay = async () => {
        try {
          if (isResolved) return

          if (await checkAllPreconditions()) {
            isResolved = true
            clearTimeout(timeoutId)
            const hash = Payload.hash(to, chainId, this.decodeCalls(data))
            await this.provider.sendTransaction({
              to,
              data,
            })
            resolve({ opHash: Hex.fromBytes(hash) })
          } else {
            // Schedule next check
            timeoutId = setTimeout(checkAndRelay, checkInterval)
          }
        } catch (error) {
          isResolved = true
          clearTimeout(timeoutId)
          reject(error)
        }
      }

      // Start checking
      timeoutId = setTimeout(checkAndRelay, checkInterval)

      // Cleanup function
      return () => {
        isResolved = true
        clearTimeout(timeoutId)
      }
    })
  }

  status(opHash: Hex.Hex, chainId: bigint): Promise<OperationStatus> {
    throw new Error('Method not implemented.')
  }

  async checkPrecondition(precondition: IntentPrecondition): Promise<boolean> {
    const decoded = decodePrecondition(precondition)

    if (!decoded) {
      return false
    }

    switch (decoded.type()) {
      case 'native-balance': {
        const native = decoded as any
        const balance = await this.provider.getBalance(native.address.toString())
        if (native.min !== undefined && balance < native.min) {
          return false
        }
        if (native.max !== undefined && balance > native.max) {
          return false
        }
        return true
      }

      case 'erc20-balance': {
        const erc20 = decoded as any
        const data = AbiFunction.encodeData(erc20BalanceOf, [erc20.address.toString()])
        const result = await this.provider.call({
          to: erc20.token.toString(),
          data,
        })
        const balance = BigInt(result)
        if (erc20.min !== undefined && balance < erc20.min) {
          return false
        }
        if (erc20.max !== undefined && balance > erc20.max) {
          return false
        }
        return true
      }

      case 'erc20-approval': {
        const erc20 = decoded as any
        const data = AbiFunction.encodeData(erc20Allowance, [erc20.address.toString(), erc20.operator.toString()])
        const result = await this.provider.call({
          to: erc20.token.toString(),
          data,
        })
        const allowance = BigInt(result)
        return allowance >= erc20.min
      }

      case 'erc721-ownership': {
        const erc721 = decoded as any
        const data = AbiFunction.encodeData(erc721OwnerOf, [erc721.tokenId])
        const result = await this.provider.call({
          to: erc721.token.toString(),
          data,
        })
        const owner = '0x' + result.slice(26)
        const isOwner = owner.toLowerCase() === erc721.address.toString().toLowerCase()
        return erc721.owned === undefined ? isOwner : erc721.owned === isOwner
      }

      case 'erc721-approval': {
        const erc721 = decoded as any
        const data = AbiFunction.encodeData(erc721GetApproved, [erc721.tokenId])
        const result = await this.provider.call({
          to: erc721.token.toString(),
          data,
        })
        const approved = '0x' + result.slice(26)
        return approved.toLowerCase() === erc721.operator.toString().toLowerCase()
      }

      case 'erc1155-balance': {
        const erc1155 = decoded as any
        const data = AbiFunction.encodeData(erc1155BalanceOf, [erc1155.address.toString(), erc1155.tokenId])
        const result = await this.provider.call({
          to: erc1155.token.toString(),
          data,
        })
        const balance = BigInt(result)
        if (erc1155.min !== undefined && balance < erc1155.min) {
          return false
        }
        if (erc1155.max !== undefined && balance > erc1155.max) {
          return false
        }
        return true
      }

      case 'erc1155-approval': {
        const erc1155 = decoded as any
        const data = AbiFunction.encodeData(erc1155IsApprovedForAll, [
          erc1155.address.toString(),
          erc1155.operator.toString(),
        ])
        const result = await this.provider.call({
          to: erc1155.token.toString(),
          data,
        })
        return BigInt(result) === 1n
      }

      default:
        return false
    }
  }
}<|MERGE_RESOLUTION|>--- conflicted
+++ resolved
@@ -1,8 +1,6 @@
 import { Constants, Payload } from '@0xsequence/wallet-primitives'
 import { AbiFunction, Address, Bytes, Hex } from 'ox'
 import { FeeOption, FeeQuote, OperationStatus, Relayer } from './relayer'
-<<<<<<< HEAD
-import { Constants, Payload } from '@0xsequence/wallet-primitives'
 import { decodePrecondition, IntentPrecondition } from '../preconditions/codec'
 import {
   erc20BalanceOf,
@@ -12,8 +10,6 @@
   erc1155BalanceOf,
   erc1155IsApprovedForAll,
 } from './abi'
-=======
->>>>>>> 5ffba95a
 
 export interface GenericProvider {
   sendTransaction(args: { to: string; data: string }): Promise<string>
