import { Abi, Address, Hex } from 'ox'

export const DefaultGuest: Address.Address = '0x75e19AA6241D84C290658131857824B4eeF10dfF'

// ERC1271
export const IS_VALID_SIGNATURE = Abi.from([
  'function isValidSignature(bytes32 _hash, bytes memory _signature) public view returns (bytes4 magicValue)',
])[0]

// Factory
export const DEPLOY = Abi.from([
  'function deploy(address _mainModule, bytes32 _salt) public payable returns (address _contract)',
])[0]

// Commons
export const ADD_HOOK = Abi.from(['function addHook(bytes4 _selector, address _hook) external'])[0]

// Stage1Module
export const GET_IMPLEMENTATION = Abi.from(['function getImplementation() external view returns (address)'])[0]

// Stage2Module
export const IMAGE_HASH = Abi.from(['function imageHash() external view returns (bytes32)'])[0]
export const READ_NONCE = Abi.from(['function readNonce(uint256 _space) public view returns (uint256)'])[0]
export const EXECUTE = Abi.from(['function execute(bytes calldata _payload, bytes calldata _signature) external'])[0]
export const UPDATE_IMAGE_HASH = Abi.from(['function updateImageHash(bytes32 _imageHash) external'])[0]

// Sapient
export const RECOVER_SAPIENT_SIGNATURE = Abi.from([
  'function recoverSapientSignature((uint8 kind,bool noChainId,(address to,uint256 value,bytes data,uint256 gasLimit,bool delegateCall,bool onlyFallback,uint256 behaviorOnError)[] calls,uint256 space,uint256 nonce,bytes message,bytes32 imageHash,bytes32 digest,address[] parentWallets) calldata _payload, bytes calldata _signature) external view returns (bytes32)',
])[0]

// SapientCompact
export const RECOVER_SAPIENT_SIGNATURE_COMPACT = Abi.from([
  'function recoverSapientSignatureCompact(bytes32 _digest, bytes calldata _signature) external view returns (bytes32)',
])[0]

<<<<<<< HEAD
// ERC4337
export const EXECUTE_USER_OP = Abi.from(['function executeUserOp(bytes calldata _userOp) external'])[0]
=======
// SessionManager
export const INCREMENT_USAGE_LIMIT = Abi.from([
  {
    type: 'function',
    name: 'incrementUsageLimit',
    inputs: [
      {
        name: 'limits',
        type: 'tuple[]',
        internalType: 'struct UsageLimit[]',
        components: [
          { name: 'usageHash', type: 'bytes32', internalType: 'bytes32' },
          { name: 'usageAmount', type: 'uint256', internalType: 'uint256' },
        ],
      },
    ],
    outputs: [],
    stateMutability: 'nonpayable',
  },
])[0]
export const GET_LIMIT_USAGE = Abi.from([
  'function getLimitUsage(address wallet, bytes32 usageHash) public view returns (uint256)',
])[0]
>>>>>>> 527e4ebe
<|MERGE_RESOLUTION|>--- conflicted
+++ resolved
@@ -34,10 +34,9 @@
   'function recoverSapientSignatureCompact(bytes32 _digest, bytes calldata _signature) external view returns (bytes32)',
 ])[0]
 
-<<<<<<< HEAD
 // ERC4337
 export const EXECUTE_USER_OP = Abi.from(['function executeUserOp(bytes calldata _userOp) external'])[0]
-=======
+
 // SessionManager
 export const INCREMENT_USAGE_LIMIT = Abi.from([
   {
@@ -60,5 +59,4 @@
 ])[0]
 export const GET_LIMIT_USAGE = Abi.from([
   'function getLimitUsage(address wallet, bytes32 usageHash) public view returns (uint256)',
-])[0]
->>>>>>> 527e4ebe
+])[0]