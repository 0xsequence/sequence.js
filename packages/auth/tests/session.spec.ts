import { deployWalletContext } from './utils/deploy-wallet-context'
import { delay, mockDate } from './utils'

import { CallReceiverMock, HookCallerMock } from '@0xsequence/wallet-contracts'

import { LocalRelayer } from '@0xsequence/relayer'

import { WalletContext, NetworkConfig } from '@0xsequence/network'
import { JsonRpcProvider } from '@ethersproject/providers'
import { ethers, Signer as AbstractSigner } from 'ethers'

import chaiAsPromised from 'chai-as-promised'
import * as chai from 'chai'

const CallReceiverMockArtifact = require('@0xsequence/wallet-contracts/artifacts/contracts/mocks/CallReceiverMock.sol/CallReceiverMock.json')
const HookCallerMockArtifact = require('@0xsequence/wallet-contracts/artifacts/contracts/mocks/HookCallerMock.sol/HookCallerMock.json')

const { expect } = chai.use(chaiAsPromised)

import { NewSequenceProofValidator, Session} from '../src'
import { compareAddr, ConfigTracker, imageHash, LocalConfigTracker, RedundantConfigTracker, UntrustedConfigTracker } from '@0xsequence/config'

import * as mockServer from 'mockttp'
import { ETHAuth } from '@0xsequence/ethauth'

type EthereumInstance = {
  chainId?: number
  providerUrl?: string
  provider?: JsonRpcProvider
  signer?: AbstractSigner
}

class CountingSigner extends AbstractSigner {
  private _signingRequests: number = 0

  constructor(private readonly signer: AbstractSigner) {
    super()
  }

  get signingRequests(): number {
    return this._signingRequests
  }

  getAddress(): Promise<string> {
    return this.signer.getAddress()
  }

  signMessage(message: ethers.Bytes | string): Promise<string> {
    this._signingRequests++
    return this.signer.signMessage(message)
  }

  signTransaction(transaction: ethers.utils.Deferrable<ethers.providers.TransactionRequest>): Promise<string> {
    this._signingRequests++
    return this.signer.signTransaction(transaction)
  }

  connect(provider: ethers.providers.Provider): ethers.Signer {
    return this.signer.connect(provider)
  }
}

describe('Wallet integration', function () {
  const ethnode: EthereumInstance = {}

  let relayer: LocalRelayer
  let callReceiver: CallReceiverMock
  let hookCaller: HookCallerMock

  let context: WalletContext
  let networks: NetworkConfig[]

  let configTracker: ConfigTracker

  before(async () => {
    // Provider from hardhat without a server instance
    ethnode.providerUrl = `http://localhost:9546/`
    ethnode.provider = new ethers.providers.JsonRpcProvider(ethnode.providerUrl)

    ethnode.signer = ethnode.provider.getSigner()
    ethnode.chainId = 31337

    // Deploy local relayer
    relayer = new LocalRelayer(ethnode.signer)

<<<<<<< HEAD
    networks = [{
      name: 'local',
      chainId: ethnode.chainId,
      provider: ethnode.provider,
      isDefaultChain: true,
      relayer: relayer
    }] as NetworkConfig[]

    // Deploy Sequence env
    const [
      factory,
      mainModule,
      mainModuleUpgradable,
      guestModule,
      sequenceUtils,
      requireFreshSigner,
      sessionUtils
    ] = await deployWalletContext(ethnode.provider)
=======
    networks = [
      {
        name: 'local',
        chainId: ethnode.chainId,
        provider: ethnode.provider,
        isDefaultChain: true,
        isAuthChain: true,
        relayer: relayer
      }
    ] as NetworkConfig[]

    // Deploy Sequence env
    const [factory, mainModule, mainModuleUpgradable, guestModule, sequenceUtils, requireFreshSigner] = await deployWalletContext(
      ethnode.provider
    )
>>>>>>> 9212c80b

    // Create fixed context obj
    context = {
      factory: factory.address,
      mainModule: mainModule.address,
      mainModuleUpgradable: mainModuleUpgradable.address,
      guestModule: guestModule.address,
      sequenceUtils: sequenceUtils.address,
      sessionUtils: sessionUtils.address,
      libs: {
        requireFreshSigner: requireFreshSigner.address
      }
    }

    // Deploy call receiver mock
    callReceiver = (await new ethers.ContractFactory(
      CallReceiverMockArtifact.abi,
      CallReceiverMockArtifact.bytecode,
      ethnode.signer
    ).deploy()) as CallReceiverMock

    // Deploy hook caller mock
    hookCaller = (await new ethers.ContractFactory(
      HookCallerMockArtifact.abi,
      HookCallerMockArtifact.bytecode,
      ethnode.signer
    ).deploy()) as HookCallerMock

    configTracker = new LocalConfigTracker(undefined, context)

    // Create another local config tracker parallel to the first one
    // to the redundant config tracker
    const configTracker2 = new LocalConfigTracker(undefined, context)
    configTracker = new RedundantConfigTracker([configTracker, configTracker2])

    // Wrap redundant config tracker on untrusted
    // to further test the quality of it
    configTracker = new UntrustedConfigTracker(configTracker, context)
  })

  it('Should open a new session', async () => {
    const referenceSigner = ethers.Wallet.createRandom()

    const session = await Session.open({
      configTracker,
      context,
      networks,
      sequenceApiUrl: '',
      sequenceMetadataUrl: '',
      signers: [{ signer: referenceSigner, weight: 1 }],
      threshold: 1,
      metadata: {
        name: 'Test'
      }
    })

    expect(session.account.address).to.not.equal(ethers.constants.AddressZero)

    const config = await session.account.getWalletConfig()
    expect(config.address).to.be.equal(session.account.address)
    expect(config.threshold).to.equal(1)
    expect(config.signers.length).to.equal(1)
    expect(config.signers[0].address).to.equal(referenceSigner.address)
    expect(config.signers[0].weight).to.equal(1)

    await session.account.sendTransaction({ to: referenceSigner.address })

    // Config tracker should have a witness
    const signature1 = await configTracker.signaturesOfSigner({ signer: referenceSigner.address })
    expect(signature1.length).to.equal(1)
    expect(signature1[0].wallet).to.equal(session.account.address)

    // Should get imageHash for reference signer
    const imageHashForSigner = await configTracker.imageHashesOfSigner({ signer: referenceSigner.address })
    expect(imageHashForSigner.length).to.equal(1)
    expect(imageHashForSigner[0]).to.equal(imageHash(await session.account.getWalletConfig()))
  })

  it('Should dump and load a session', async () => {
    const referenceSigner = ethers.Wallet.createRandom()

    let session = await Session.open({
      configTracker,
      context,
      networks,
      sequenceApiUrl: '',
      sequenceMetadataUrl: '',
      signers: [{ signer: referenceSigner, weight: 1 }],
      threshold: 1,
      metadata: {
        name: 'Test'
      }
    })

    const dump = await session.dump()

    session = Session.load({
      configTracker,
      networks,
      dump,
      sequenceApiUrl: '',
      sequenceMetadataUrl: '',
      signers: [referenceSigner],
    })

    await session.account.sendTransaction({ to: referenceSigner.address })
  })

<<<<<<< HEAD
  it.only("Should open an existing session", async () => {
=======
  it('Should open an existing session', async () => {
>>>>>>> 9212c80b
    const referenceSigner = ethers.Wallet.createRandom()

    const ogSession = await Session.open({
      configTracker,
      context,
      networks,
      sequenceApiUrl: '',
      sequenceMetadataUrl: '',
      signers: [{ signer: referenceSigner, weight: 1 }],
      threshold: 1,
      metadata: {
        name: 'Test'
      }
    })

    const newSigner = ethers.Wallet.createRandom()

    const session = await Session.open({
      address: ogSession.account.address,
      configTracker,
      context,
      networks,
      sequenceApiUrl: '',
      sequenceMetadataUrl: '',
<<<<<<< HEAD
      signers: [{ signer: referenceSigner, weight: 1 }, { signer: newSigner, weight: 1 }],
=======
      context: context,
      networks: networks,
      referenceSigner: referenceSigner.address,
      signers: [
        { signer: referenceSigner, weight: 1 },
        { signer: newSigner, weight: 1 }
      ],
>>>>>>> 9212c80b
      threshold: 2,
      metadata: {
        name: 'Test'
      }
    })

    expect(session.account.address).to.equal(ogSession.account.address)
<<<<<<< HEAD
=======
    expect(session.config.threshold).to.equal(2)
    expect(session.config.signers.length).to.equal(2)
    expect(session.config.signers[ogSignerId].address).to.equal(referenceSigner.address)
    expect(session.config.signers[ogSignerId].weight).to.equal(1)
    expect(session.config.signers[signerId].address).to.equal(newSigner.address)
    expect(session.config.signers[signerId].weight).to.equal(1)
  })

  it('Should open an existing session with one signer being an public address', async () => {
    const referenceSigner = ethers.Wallet.createRandom()

    const ogSession = await Session.open({
      sequenceApiUrl: '',
      sequenceMetadataUrl: '',
      context: context,
      networks: networks,
      referenceSigner: referenceSigner.address,
      signers: [{ signer: referenceSigner, weight: 1 }],
      threshold: 1,
      metadata: {
        name: 'Test'
      }
    })

    const newSigner = ethers.Wallet.createRandom()

    const session = await Session.open({
      sequenceApiUrl: '',
      sequenceMetadataUrl: '',
      context: context,
      networks: networks,
      referenceSigner: referenceSigner.address,
      signers: [
        { signer: referenceSigner, weight: 1 },
        { signer: newSigner.address, weight: 1 }
      ],
      threshold: 1,
      metadata: {
        name: 'Test'
      }
    })

    const [ogSignerId, signerId] = compareAddr(referenceSigner.address, newSigner.address) === 1 ? [1, 0] : [0, 1]
>>>>>>> 9212c80b

    const config = await session.account.getWalletConfig()
    expect(config.address).to.be.equal(session.account.address)
    expect(config.threshold).to.equal(2)
    expect(config.signers.length).to.equal(2)
    expect(config.signers[0].address).to.equal(referenceSigner.address)
    expect(config.signers[0].weight).to.equal(1)
    expect(config.signers[1].address).to.equal(newSigner.address)
    expect(config.signers[1].weight).to.equal(1)
  })

<<<<<<< HEAD
  it("Should create a new signer even if all signers are provided as addresses", async () => {
=======
  it('Should fail open an existing session with all signers being public addresses', async () => {
>>>>>>> 9212c80b
    const referenceSigner = ethers.Wallet.createRandom()

    const newSigner = ethers.Wallet.createRandom()

    const session = await Session.open({
      configTracker,
      context,
      networks,
      sequenceApiUrl: '',
      sequenceMetadataUrl: '',
<<<<<<< HEAD
      signers: [{ signer: referenceSigner.address, weight: 1 }, { signer: newSigner.address, weight: 1 }],
=======
      context: context,
      networks: networks,
      referenceSigner: referenceSigner.address,
      signers: [
        { signer: referenceSigner.address, weight: 1 },
        { signer: newSigner.address, weight: 1 }
      ],
>>>>>>> 9212c80b
      threshold: 1,
      metadata: {
        name: 'Test'
      }
    })

<<<<<<< HEAD
    const config = await session.account.getWalletConfig()
    expect(config.address).to.be.equal(session.account.address)
    expect(config.threshold).to.equal(1)
    expect(config.signers.length).to.equal(2)
    expect(config.signers[0].address).to.equal(referenceSigner.address)
    expect(config.signers[0].weight).to.equal(1)
    expect(config.signers[1].address).to.equal(newSigner.address)
    expect(config.signers[1].weight).to.equal(1)
=======
    expect(sessionPromise).to.be.rejected
  })

  it('Should open session without index and using deepSearch', async () => {
    const referenceSigner = ethers.Wallet.createRandom()

    const ogSession = await Session.open({
      sequenceApiUrl: '',
      sequenceMetadataUrl: '',
      context: context,
      networks: networks,
      referenceSigner: referenceSigner.address,
      signers: [{ signer: referenceSigner, weight: 1 }],
      threshold: 1,
      metadata: {
        name: 'Test'
      },
      noIndex: true
    })

    const newSigner = ethers.Wallet.createRandom()

    const session = await Session.open({
      sequenceApiUrl: '',
      sequenceMetadataUrl: '',
      context: context,
      networks: networks,
      referenceSigner: referenceSigner.address,
      signers: [
        { signer: referenceSigner, weight: 1 },
        { signer: newSigner, weight: 1 }
      ],
      threshold: 2,
      metadata: {
        name: 'Test'
      },
      noIndex: true,
      deepSearch: true
    })
>>>>>>> 9212c80b

    // Sending transaction should fail
    // due to lack of signers
    const tx = session.account.sendTransaction({ to: referenceSigner.address })
    await expect(tx).to.be.rejected
  })

<<<<<<< HEAD
  it("Should fail to open existing session if no signers are provided", async () => {
    const referenceSigner = ethers.Wallet.createRandom()

    const newSigner = ethers.Wallet.createRandom()

    const ogSession = await Session.open({
      configTracker,
      context,
      networks,
=======
  it('Should fail to open session without authChain', async () => {
    const referenceSigner = ethers.Wallet.createRandom()

    const sessionPromise = Session.open({
      sequenceApiUrl: '',
      sequenceMetadataUrl: '',
      context: context,
      networks: [{ ...networks[0], isAuthChain: false }],
      referenceSigner: referenceSigner.address,
      signers: [{ signer: referenceSigner, weight: 1 }],
      threshold: 1,
      metadata: {
        name: 'Test'
      }
    })

    expect(sessionPromise).to.be.rejected
  })

  it('Should open a different session if noIndex and deepSearch are not equal', async () => {
    const referenceSigner = ethers.Wallet.createRandom()

    const ogSession = await Session.open({
      sequenceApiUrl: '',
      sequenceMetadataUrl: '',
      context: context,
      networks: networks,
      referenceSigner: referenceSigner.address,
      signers: [{ signer: referenceSigner, weight: 1 }],
      threshold: 1,
      metadata: {
        name: 'Test'
      },
      noIndex: true
    })

    const newSigner = ethers.Wallet.createRandom()

    const session = await Session.open({
      sequenceApiUrl: '',
      sequenceMetadataUrl: '',
      context: context,
      networks: networks,
      referenceSigner: referenceSigner.address,
      signers: [
        { signer: referenceSigner, weight: 1 },
        { signer: newSigner, weight: 1 }
      ],
      threshold: 2,
      metadata: {
        name: 'Test'
      },
      noIndex: true,
      deepSearch: false
    })

    expect(ogSession.account.address).to.not.equal(session.account.address)
  })

  it('Should fail to open a session if using a non-fresh signer', async () => {
    const referenceSigner = ethers.Wallet.createRandom()

    await Session.open({
>>>>>>> 9212c80b
      sequenceApiUrl: '',
      sequenceMetadataUrl: '',
      signers: [{ signer: referenceSigner.address, weight: 1 }, { signer: newSigner.address, weight: 1 }],
      threshold: 1,
      metadata: {
        name: 'Test'
      }
    })

<<<<<<< HEAD
    const newSigner2 = ethers.Wallet.createRandom()
=======
    const configFinder = new SequenceUtilsFinder(networks.find(n => n.isAuthChain).provider)
>>>>>>> 9212c80b

    const session = Session.open({
      address: ogSession.account.address,
      configTracker,
      context,
      networks,
      sequenceApiUrl: '',
      sequenceMetadataUrl: '',
      signers: [{ signer: referenceSigner.address, weight: 1 }, { signer: newSigner2, weight: 1 }],
      threshold: 2,
      metadata: {
<<<<<<< HEAD
        name: "Test"
=======
        name: 'Test'
      },
      configFinder: {
        ...configFinder,
        findLastWalletOfInitialSigner: async () => ({})
>>>>>>> 9212c80b
      }
    })

    await expect(session).to.be.rejected
  })

  describe('JWT Auth', () => {
    let server: mockServer.Mockttp
    let fakeJwt: string
    let proofAddress: string

    let delayMs: number = 0

    let totalCount: number = 0
    let recoverCount: { [address: string]: number } = {}

    let alwaysFail: boolean = false

    const sequenceApiUrl = 'http://localhost:8099'

    beforeEach(() => {
      fakeJwt = ethers.utils.hexlify(ethers.utils.randomBytes(64))

      server = mockServer.getLocal()
      server.start(8099)

      server.post('/rpc/API/GetAuthToken').thenCallback(async request => {
        if (delayMs !== 0) await delay(delayMs)

<<<<<<< HEAD
        const ethauth = new ETHAuth(
          NewSequenceProofValidator(context, configTracker)
        )
=======
        const ethauth = new ETHAuth(ValidateSequenceUndeployedWalletProof(context), ValidateSequenceDeployedWalletProof)
>>>>>>> 9212c80b

        ethauth.chainId = ethnode.chainId
        ethauth.configJsonRpcProvider(ethnode.providerUrl)

        totalCount++

        if (alwaysFail) return { statusCode: 400 }

        try {
          const proof = await ethauth.decodeProof(request.body.json['ewtString'])
          proofAddress = ethers.utils.getAddress(proof.address)

          if (recoverCount[proofAddress]) {
            recoverCount[proofAddress]++
          } else {
            recoverCount[proofAddress] = 1
          }

          return {
            statusCode: 200,
            body: JSON.stringify({
              status: true,
              jwtToken: fakeJwt
            })
          }
        } catch {
          if (recoverCount['error']) {
            recoverCount['error']++
          } else {
            recoverCount['error'] = 1
          }

          return {
            statusCode: 401
          }
        }
      })
    })

    afterEach(() => {
      server.stop()
      delayMs = 0
      totalCount = 0
      recoverCount = {}
      alwaysFail = false
    })

    it('Should get JWT token', async () => {
      const referenceSigner = ethers.Wallet.createRandom()

      const session = await Session.open({
        configTracker,
        context,
        networks,
        sequenceApiUrl: sequenceApiUrl,
        sequenceMetadataUrl: '',
        signers: [{ signer: referenceSigner, weight: 1 }],
        threshold: 1,
        metadata: {
          name: 'Test'
        }
      })

      await session.authComplete()

      expect(totalCount).to.equal(1)
      expect(await session._jwt?.token).to.equal(fakeJwt)
      expect(proofAddress).to.equal(session.account.address)
    })

    it('Should get JWT after updating session', async () => {
      const referenceSigner = ethers.Wallet.createRandom()

      await Session.open({
        configTracker,
        context,
        networks,
        sequenceApiUrl: '',
        sequenceMetadataUrl: '',
        signers: [{ signer: referenceSigner, weight: 1 }],
        threshold: 1,
        metadata: {
          name: 'Test'
        }
      })

      const newSigner = ethers.Wallet.createRandom()

      const session = await Session.open({
        configTracker,
        context,
        networks,
        sequenceApiUrl: sequenceApiUrl,
        sequenceMetadataUrl: '',
<<<<<<< HEAD
        signers: [{ signer: referenceSigner, weight: 1 }, { signer: newSigner, weight: 1 }],
=======
        context: context,
        networks: networks,
        referenceSigner: referenceSigner.address,
        signers: [
          { signer: referenceSigner, weight: 1 },
          { signer: newSigner, weight: 1 }
        ],
>>>>>>> 9212c80b
        threshold: 2,
        metadata: {
          name: 'Test'
        }
      })

      await session.authComplete()

      expect(totalCount).to.equal(1)
      expect(await session._jwt?.token).to.equal(fakeJwt)
      expect(proofAddress).to.equal(session.account.address)
    })

    it('Should get JWT during first session creation', async () => {
      const referenceSigner = ethers.Wallet.createRandom()

      const session = await Session.open({
        configTracker,
        context,
        networks,
        sequenceApiUrl: sequenceApiUrl,
        sequenceMetadataUrl: '',
        signers: [{ signer: referenceSigner, weight: 1 }],
        threshold: 1,
        metadata: {
          name: 'Test'
        }
      })

      await session.authComplete()

      expect(totalCount).to.equal(1)
      expect(recoverCount[session.account.address]).to.equal(1)

      expect(await session._jwt?.token).to.equal(fakeJwt)
    })

    it('Should get JWT during session opening', async () => {
      delayMs = 500

      const referenceSigner = ethers.Wallet.createRandom()

      let session = await Session.open({
        configTracker,
        context,
        networks,
        sequenceApiUrl: '',
        sequenceMetadataUrl: '',
        signers: [{ signer: referenceSigner, weight: 1 }],
        threshold: 1,
        metadata: {
          name: 'Test'
        }
      })

      await expect(session.authComplete()).to.be.rejected

      const newSigner = ethers.Wallet.createRandom()

      session = await Session.open({
        configTracker,
        context,
        networks,
        sequenceApiUrl: sequenceApiUrl,
        sequenceMetadataUrl: '',
<<<<<<< HEAD
        signers: [{ signer: referenceSigner, weight: 1 }, { signer: newSigner, weight: 1 }],
=======
        context: context,
        networks: networks,
        referenceSigner: referenceSigner.address,
        signers: [
          { signer: referenceSigner, weight: 1 },
          { signer: newSigner, weight: 1 }
        ],
>>>>>>> 9212c80b
        threshold: 2,
        metadata: {
          name: 'Test'
        }
      })

      await session.authComplete()

      expect(totalCount).to.equal(1)
      expect(recoverCount[session.account.address]).to.equal(1)

      expect(await session._jwt?.token).to.equal(fakeJwt)
    })

    it('Should get API with lazy JWT during first session creation', async () => {
      const referenceSigner = ethers.Wallet.createRandom()

      const session = await Session.open({
        configTracker,
        context,
        networks,
        sequenceApiUrl: sequenceApiUrl,
        sequenceMetadataUrl: '',
        signers: [{ signer: referenceSigner, weight: 1 }],
        threshold: 1,
        metadata: {
          name: 'Test'
        }
      })

      const api = await session.getAPIClient()

      expect(totalCount).to.equal(1)
      expect(recoverCount[session.account.address]).to.equal(1)

      expect(await session._jwt?.token).to.equal(fakeJwt)

      server.post('/rpc/API/FriendList').thenCallback(async request => {
        const hasToken = request.headers['authorization'].includes(fakeJwt)
        return { statusCode: hasToken ? 200 : 401, body: JSON.stringify({}) }
      })

      await api.friendList({ page: {} })
    })

    it('Should get API with lazy JWT during session opening', async () => {
      delayMs = 500
      const referenceSigner = ethers.Wallet.createRandom()

      await Session.open({
        configTracker,
        context,
        networks,
        sequenceApiUrl: '',
        sequenceMetadataUrl: '',
        signers: [{ signer: referenceSigner, weight: 1 }],
        threshold: 1,
        metadata: {
          name: 'Test'
        }
      })

      const newSigner = ethers.Wallet.createRandom()

      const session = await Session.open({
        configTracker,
        context,
        networks,
        sequenceApiUrl: sequenceApiUrl,
        sequenceMetadataUrl: '',
<<<<<<< HEAD
        signers: [{ signer: referenceSigner, weight: 1 }, { signer: newSigner, weight: 1 }],
=======
        context: context,
        networks: networks,
        referenceSigner: referenceSigner.address,
        signers: [
          { signer: referenceSigner, weight: 1 },
          { signer: newSigner, weight: 1 }
        ],
>>>>>>> 9212c80b
        threshold: 2,
        metadata: {
          name: 'Test'
        }
      })

      const api = await session.getAPIClient()

      expect(totalCount).to.equal(1)
      expect(recoverCount[session.account.address]).to.equal(1)

      expect(await session._jwt?.token).to.equal(fakeJwt)

      server.post('/rpc/API/FriendList').thenCallback(async request => {
        const hasToken = request.headers['authorization'].includes(fakeJwt)
        return { statusCode: hasToken ? 200 : 401, body: JSON.stringify({}) }
      })

      await api.friendList({ page: {} })
    })

    it('Should call callbacks on JWT token', async () => {
      const referenceSigner = ethers.Wallet.createRandom()

      const session = await Session.open({
        configTracker,
        context,
        networks,
        sequenceApiUrl: sequenceApiUrl,
        sequenceMetadataUrl: '',
        signers: [{ signer: referenceSigner, weight: 1 }],
        threshold: 1,
        metadata: {
          name: 'Test'
        }
      })

      let calledCallback = 0
      session.onAuth(() => calledCallback++)

      await session.authComplete()

      expect(calledCallback).to.equal(1)
    })

    it('Should call callbacks on JWT token (on open only once)', async () => {
      delayMs = 500

      const referenceSigner = ethers.Wallet.createRandom()

      await Session.open({
        configTracker,
        context,
        networks,
        sequenceApiUrl: '',
        sequenceMetadataUrl: '',
        signers: [{ signer: referenceSigner, weight: 1 }],
        threshold: 1,
        metadata: {
          name: 'Test'
        }
      })

      const newSigner = ethers.Wallet.createRandom()

      const session = await Session.open({
        configTracker,
        context,
        networks,
        sequenceApiUrl: sequenceApiUrl,
        sequenceMetadataUrl: '',
<<<<<<< HEAD
        signers: [{ signer: referenceSigner, weight: 1 }, { signer: newSigner, weight: 1 }],
=======
        context: context,
        networks: networks,
        referenceSigner: referenceSigner.address,
        signers: [
          { signer: referenceSigner, weight: 1 },
          { signer: newSigner, weight: 1 }
        ],
>>>>>>> 9212c80b
        threshold: 2,
        metadata: {
          name: 'Test'
        }
      })

      let calledCallback = 0
      session.onAuth(() => calledCallback++)

      await session.authComplete()

      expect(calledCallback).to.equal(1)
    })

<<<<<<< HEAD
    it("Should retry 5 times retrieving the JWT token", async () => {
      delayMs = 100
=======
    it('Should retry 5 times retrieving the JWT token', async () => {
      delayMs = 1000
>>>>>>> 9212c80b
      const referenceSigner = ethers.Wallet.createRandom()

      const session = await Session.open({
        configTracker,
        context,
        networks,
        sequenceApiUrl: sequenceApiUrl,
        sequenceMetadataUrl: '',
        signers: [{ signer: referenceSigner, weight: 1 }],
        threshold: 1,
        metadata: {
          name: 'Test'
        }
      })

      alwaysFail = true
      await expect(session.authComplete()).to.be.rejected
      expect(totalCount).to.equal(5)
      expect(session._jwt).to.be.undefined
    })

    it('Should get API with JWT already present', async () => {
      delayMs = 500
      const referenceSigner = ethers.Wallet.createRandom()

      await Session.open({
        configTracker,
        context,
        networks,
        sequenceApiUrl: '',
        sequenceMetadataUrl: '',
        signers: [{ signer: referenceSigner, weight: 1 }],
        threshold: 1,
        metadata: {
          name: 'Test'
        }
      })

      const newSigner = ethers.Wallet.createRandom()

      const session = await Session.open({
        configTracker,
        context,
        networks,
        sequenceApiUrl: sequenceApiUrl,
        sequenceMetadataUrl: '',
<<<<<<< HEAD
        signers: [{ signer: referenceSigner, weight: 1 }, { signer: newSigner, weight: 1 }],
=======
        context: context,
        networks: networks,
        referenceSigner: referenceSigner.address,
        signers: [
          { signer: referenceSigner, weight: 1 },
          { signer: newSigner, weight: 1 }
        ],
>>>>>>> 9212c80b
        threshold: 2,
        metadata: {
          name: 'Test'
        }
      })

      await session.authComplete()

      const totalCountBefore = totalCount

      // This should use the already existing JWT
      const api = await session.getAPIClient()

      expect(totalCount).to.equal(totalCountBefore)
      // TODO: can't reproduce
      // expect(recoverCount["error"]).to.equal(1)
      expect(recoverCount[session.account.address]).to.equal(1)

      expect(await session._jwt?.token).to.equal(fakeJwt)

      server.post('/rpc/API/FriendList').thenCallback(async request => {
        const hasToken = request.headers['authorization'].includes(fakeJwt)
        return { statusCode: hasToken ? 200 : 401, body: JSON.stringify({}) }
      })

      await api.friendList({ page: {} })
    })

    it('Should fail to get API with false tryAuth and no JWT', async () => {
      const referenceSigner = ethers.Wallet.createRandom()

      alwaysFail = true

      const session = await Session.open({
        configTracker,
        context,
        networks,
        sequenceApiUrl: '',
        sequenceMetadataUrl: '',
        signers: [{ signer: referenceSigner, weight: 1 }],
        threshold: 1,
        metadata: {
          name: 'Test'
        }
      })

      await expect(session.authComplete()).to.be.rejected

      alwaysFail = false

      const apiPromise = session.getAPIClient(false)

      await expect(apiPromise).to.be.rejected

      expect(totalCount).to.equal(0)
      expect(session._jwt).to.be.undefined
    })

    it('Should fail to get API without api url', async () => {
      const referenceSigner = ethers.Wallet.createRandom()

      const session = await Session.open({
        configTracker,
        context,
        networks,
        sequenceApiUrl: '',
        sequenceMetadataUrl: '',
        signers: [{ signer: referenceSigner, weight: 1 }],
        threshold: 1,
        metadata: {
          name: 'Test'
        }
      })

      const apiPromise = session.getAPIClient()

      await expect(apiPromise).to.be.rejected

      expect(totalCount).to.equal(0)
      expect(session._jwt).to.be.undefined
    })

    it('Should fail to get JWT with no api configured', async () => {
      const referenceSigner = ethers.Wallet.createRandom()

      const session = await Session.open({
        configTracker,
        context,
        networks,
        sequenceApiUrl: '',
        sequenceMetadataUrl: '',
        signers: [{ signer: referenceSigner, weight: 1 }],
        threshold: 1,
        metadata: {
          name: 'Test'
        }
      })

      await expect(session.auth()).to.be.rejected

      expect(totalCount).to.equal(0)
      expect(session._jwt).to.be.undefined
    })

    it('Should reuse outstanding JWT requests', async () => {
      const referenceSigner = new CountingSigner(ethers.Wallet.createRandom())

      alwaysFail = true

      const session = await Session.open({
        configTracker,
        context,
        networks,
        sequenceApiUrl: sequenceApiUrl,
        sequenceMetadataUrl: '',
        signers: [{ signer: referenceSigner, weight: 1 }],
        threshold: 1,
        metadata: {
          name: 'Test'
        }
      })

      // it starts with one signatures (witness)
      expect(referenceSigner.signingRequests).to.equal(1)

      const signingRequestsBefore = referenceSigner.signingRequests

      await expect(session.authComplete()).to.be.rejected

      alwaysFail = false
      totalCount = 0

      // Create a bunch of API clients concurrently
      const requests = []
      while (requests.length < 10) {
        requests.push(session.getAPIClient())
      }
      await expect(Promise.all(requests)).to.be.fulfilled

      expect(totalCount).to.equal(1)

      expect(referenceSigner.signingRequests).to.equal(signingRequestsBefore + 1)
    })

    it('Should reuse existing proof signatures', async () => {
      const referenceSigner = new CountingSigner(ethers.Wallet.createRandom())

      alwaysFail = true

      const session = await Session.open({
        configTracker,
        context,
        networks,
        sequenceApiUrl: sequenceApiUrl,
        sequenceMetadataUrl: '',
        signers: [{ signer: referenceSigner, weight: 1 }],
        threshold: 1,
        metadata: {
          name: 'Test'
        }
      })

      // it starts with one signatures (witness)
      expect(referenceSigner.signingRequests).to.equal(1)

      const signingRequestsBefore = referenceSigner.signingRequests

      await expect(session.authComplete()).to.be.rejected

      totalCount = 0

      // Create a bunch of API clients sequentially
      for (let i = 0; i < 10; i++) {
        await expect(session.getAPIClient()).to.be.rejected
      }

      expect(totalCount).to.equal(10)

      expect(referenceSigner.signingRequests).to.equal(signingRequestsBefore + 1)
    })

    it('Should neither re-authenticate nor retry if request succeeds', async () => {
      const referenceSigner = new CountingSigner(ethers.Wallet.createRandom())

      const session = await Session.open({
        configTracker,
        context,
        networks,
        sequenceApiUrl: sequenceApiUrl,
        sequenceMetadataUrl: '',
        signers: [{ signer: referenceSigner, weight: 1 }],
        threshold: 1,
        metadata: {
          name: 'Test'
        }
      })

      await session.authComplete()

      const api = await session.getAPIClient()

      const okResponses = [true]
      server.post('/rpc/API/FriendList').thenCallback(async () => {
        return { statusCode: okResponses.shift() ? 200 : 401, body: JSON.stringify({}) }
      })

      totalCount = 0

      await expect(api.friendList({ page: {} })).to.be.fulfilled

      // no re-authentication since it succeeded
      expect(totalCount).to.equal(0)
    })

    describe('With expiration', () => {
      let resetDateMock: Function | undefined

      const setDate = (seconds: number) => {
        if (resetDateMock) resetDateMock()
        const newMockDate = new Date()
        newMockDate.setTime(seconds * 1000)
        resetDateMock = mockDate(newMockDate)
      }

      afterEach(() => {
        if (resetDateMock) resetDateMock()
      })

      it('Should request a new JWT after expiration', async () => {
        const baseTime = 1613579057
        setDate(baseTime)

        const referenceSigner = ethers.Wallet.createRandom()

        const session = await Session.open({
          configTracker,
          context,
          networks,
          sequenceApiUrl: sequenceApiUrl,
          sequenceMetadataUrl: '',
          signers: [{ signer: referenceSigner, weight: 1 }],
          threshold: 1,
          metadata: {
            name: 'Test',
            expiration: 240
          }
        })

        await session.authComplete()

        expect(totalCount).to.equal(1)
        expect(await session._jwt?.token).to.equal(fakeJwt)
        expect(session._jwt?.expiration).to.equal(baseTime + 240 - 60)

        // Force expire (1 hour)
        const newBaseTime = baseTime + 60 * 60
        setDate(newBaseTime)

        fakeJwt = ethers.utils.hexlify(ethers.utils.randomBytes(96))

        await session.getAPIClient()

        expect(totalCount).to.equal(2)
        expect(await session._jwt?.token).to.equal(fakeJwt)
        expect(session._jwt?.expiration).to.equal(newBaseTime + 240 - 60)
      })

      it('Should force min expiration time', async () => {
        const baseTime = 1613579057
        setDate(baseTime)

        const referenceSigner = ethers.Wallet.createRandom()

        const session = await Session.open({
          configTracker,
          context,
          networks,
          sequenceApiUrl: sequenceApiUrl,
          sequenceMetadataUrl: '',
          signers: [{ signer: referenceSigner, weight: 1 }],
          threshold: 1,
          metadata: {
            name: 'Test',
            expiration: 1
          }
        })

        await session.authComplete()

        expect(totalCount).to.equal(1)
        expect(await session._jwt?.token).to.equal(fakeJwt)
        expect(session._jwt?.expiration).to.equal(baseTime + 120 - 60)
      })
    })
  })
})<|MERGE_RESOLUTION|>--- conflicted
+++ resolved
@@ -83,7 +83,6 @@
     // Deploy local relayer
     relayer = new LocalRelayer(ethnode.signer)
 
-<<<<<<< HEAD
     networks = [{
       name: 'local',
       chainId: ethnode.chainId,
@@ -102,23 +101,6 @@
       requireFreshSigner,
       sessionUtils
     ] = await deployWalletContext(ethnode.provider)
-=======
-    networks = [
-      {
-        name: 'local',
-        chainId: ethnode.chainId,
-        provider: ethnode.provider,
-        isDefaultChain: true,
-        isAuthChain: true,
-        relayer: relayer
-      }
-    ] as NetworkConfig[]
-
-    // Deploy Sequence env
-    const [factory, mainModule, mainModuleUpgradable, guestModule, sequenceUtils, requireFreshSigner] = await deployWalletContext(
-      ethnode.provider
-    )
->>>>>>> 9212c80b
 
     // Create fixed context obj
     context = {
@@ -227,11 +209,7 @@
     await session.account.sendTransaction({ to: referenceSigner.address })
   })
 
-<<<<<<< HEAD
-  it.only("Should open an existing session", async () => {
-=======
   it('Should open an existing session', async () => {
->>>>>>> 9212c80b
     const referenceSigner = ethers.Wallet.createRandom()
 
     const ogSession = await Session.open({
@@ -256,17 +234,7 @@
       networks,
       sequenceApiUrl: '',
       sequenceMetadataUrl: '',
-<<<<<<< HEAD
       signers: [{ signer: referenceSigner, weight: 1 }, { signer: newSigner, weight: 1 }],
-=======
-      context: context,
-      networks: networks,
-      referenceSigner: referenceSigner.address,
-      signers: [
-        { signer: referenceSigner, weight: 1 },
-        { signer: newSigner, weight: 1 }
-      ],
->>>>>>> 9212c80b
       threshold: 2,
       metadata: {
         name: 'Test'
@@ -274,52 +242,6 @@
     })
 
     expect(session.account.address).to.equal(ogSession.account.address)
-<<<<<<< HEAD
-=======
-    expect(session.config.threshold).to.equal(2)
-    expect(session.config.signers.length).to.equal(2)
-    expect(session.config.signers[ogSignerId].address).to.equal(referenceSigner.address)
-    expect(session.config.signers[ogSignerId].weight).to.equal(1)
-    expect(session.config.signers[signerId].address).to.equal(newSigner.address)
-    expect(session.config.signers[signerId].weight).to.equal(1)
-  })
-
-  it('Should open an existing session with one signer being an public address', async () => {
-    const referenceSigner = ethers.Wallet.createRandom()
-
-    const ogSession = await Session.open({
-      sequenceApiUrl: '',
-      sequenceMetadataUrl: '',
-      context: context,
-      networks: networks,
-      referenceSigner: referenceSigner.address,
-      signers: [{ signer: referenceSigner, weight: 1 }],
-      threshold: 1,
-      metadata: {
-        name: 'Test'
-      }
-    })
-
-    const newSigner = ethers.Wallet.createRandom()
-
-    const session = await Session.open({
-      sequenceApiUrl: '',
-      sequenceMetadataUrl: '',
-      context: context,
-      networks: networks,
-      referenceSigner: referenceSigner.address,
-      signers: [
-        { signer: referenceSigner, weight: 1 },
-        { signer: newSigner.address, weight: 1 }
-      ],
-      threshold: 1,
-      metadata: {
-        name: 'Test'
-      }
-    })
-
-    const [ogSignerId, signerId] = compareAddr(referenceSigner.address, newSigner.address) === 1 ? [1, 0] : [0, 1]
->>>>>>> 9212c80b
 
     const config = await session.account.getWalletConfig()
     expect(config.address).to.be.equal(session.account.address)
@@ -331,11 +253,7 @@
     expect(config.signers[1].weight).to.equal(1)
   })
 
-<<<<<<< HEAD
   it("Should create a new signer even if all signers are provided as addresses", async () => {
-=======
-  it('Should fail open an existing session with all signers being public addresses', async () => {
->>>>>>> 9212c80b
     const referenceSigner = ethers.Wallet.createRandom()
 
     const newSigner = ethers.Wallet.createRandom()
@@ -346,24 +264,13 @@
       networks,
       sequenceApiUrl: '',
       sequenceMetadataUrl: '',
-<<<<<<< HEAD
       signers: [{ signer: referenceSigner.address, weight: 1 }, { signer: newSigner.address, weight: 1 }],
-=======
-      context: context,
-      networks: networks,
-      referenceSigner: referenceSigner.address,
-      signers: [
-        { signer: referenceSigner.address, weight: 1 },
-        { signer: newSigner.address, weight: 1 }
-      ],
->>>>>>> 9212c80b
       threshold: 1,
       metadata: {
         name: 'Test'
       }
     })
 
-<<<<<<< HEAD
     const config = await session.account.getWalletConfig()
     expect(config.address).to.be.equal(session.account.address)
     expect(config.threshold).to.equal(1)
@@ -372,47 +279,6 @@
     expect(config.signers[0].weight).to.equal(1)
     expect(config.signers[1].address).to.equal(newSigner.address)
     expect(config.signers[1].weight).to.equal(1)
-=======
-    expect(sessionPromise).to.be.rejected
-  })
-
-  it('Should open session without index and using deepSearch', async () => {
-    const referenceSigner = ethers.Wallet.createRandom()
-
-    const ogSession = await Session.open({
-      sequenceApiUrl: '',
-      sequenceMetadataUrl: '',
-      context: context,
-      networks: networks,
-      referenceSigner: referenceSigner.address,
-      signers: [{ signer: referenceSigner, weight: 1 }],
-      threshold: 1,
-      metadata: {
-        name: 'Test'
-      },
-      noIndex: true
-    })
-
-    const newSigner = ethers.Wallet.createRandom()
-
-    const session = await Session.open({
-      sequenceApiUrl: '',
-      sequenceMetadataUrl: '',
-      context: context,
-      networks: networks,
-      referenceSigner: referenceSigner.address,
-      signers: [
-        { signer: referenceSigner, weight: 1 },
-        { signer: newSigner, weight: 1 }
-      ],
-      threshold: 2,
-      metadata: {
-        name: 'Test'
-      },
-      noIndex: true,
-      deepSearch: true
-    })
->>>>>>> 9212c80b
 
     // Sending transaction should fail
     // due to lack of signers
@@ -420,7 +286,6 @@
     await expect(tx).to.be.rejected
   })
 
-<<<<<<< HEAD
   it("Should fail to open existing session if no signers are provided", async () => {
     const referenceSigner = ethers.Wallet.createRandom()
 
@@ -430,71 +295,6 @@
       configTracker,
       context,
       networks,
-=======
-  it('Should fail to open session without authChain', async () => {
-    const referenceSigner = ethers.Wallet.createRandom()
-
-    const sessionPromise = Session.open({
-      sequenceApiUrl: '',
-      sequenceMetadataUrl: '',
-      context: context,
-      networks: [{ ...networks[0], isAuthChain: false }],
-      referenceSigner: referenceSigner.address,
-      signers: [{ signer: referenceSigner, weight: 1 }],
-      threshold: 1,
-      metadata: {
-        name: 'Test'
-      }
-    })
-
-    expect(sessionPromise).to.be.rejected
-  })
-
-  it('Should open a different session if noIndex and deepSearch are not equal', async () => {
-    const referenceSigner = ethers.Wallet.createRandom()
-
-    const ogSession = await Session.open({
-      sequenceApiUrl: '',
-      sequenceMetadataUrl: '',
-      context: context,
-      networks: networks,
-      referenceSigner: referenceSigner.address,
-      signers: [{ signer: referenceSigner, weight: 1 }],
-      threshold: 1,
-      metadata: {
-        name: 'Test'
-      },
-      noIndex: true
-    })
-
-    const newSigner = ethers.Wallet.createRandom()
-
-    const session = await Session.open({
-      sequenceApiUrl: '',
-      sequenceMetadataUrl: '',
-      context: context,
-      networks: networks,
-      referenceSigner: referenceSigner.address,
-      signers: [
-        { signer: referenceSigner, weight: 1 },
-        { signer: newSigner, weight: 1 }
-      ],
-      threshold: 2,
-      metadata: {
-        name: 'Test'
-      },
-      noIndex: true,
-      deepSearch: false
-    })
-
-    expect(ogSession.account.address).to.not.equal(session.account.address)
-  })
-
-  it('Should fail to open a session if using a non-fresh signer', async () => {
-    const referenceSigner = ethers.Wallet.createRandom()
-
-    await Session.open({
->>>>>>> 9212c80b
       sequenceApiUrl: '',
       sequenceMetadataUrl: '',
       signers: [{ signer: referenceSigner.address, weight: 1 }, { signer: newSigner.address, weight: 1 }],
@@ -504,11 +304,7 @@
       }
     })
 
-<<<<<<< HEAD
     const newSigner2 = ethers.Wallet.createRandom()
-=======
-    const configFinder = new SequenceUtilsFinder(networks.find(n => n.isAuthChain).provider)
->>>>>>> 9212c80b
 
     const session = Session.open({
       address: ogSession.account.address,
@@ -520,15 +316,7 @@
       signers: [{ signer: referenceSigner.address, weight: 1 }, { signer: newSigner2, weight: 1 }],
       threshold: 2,
       metadata: {
-<<<<<<< HEAD
         name: "Test"
-=======
-        name: 'Test'
-      },
-      configFinder: {
-        ...configFinder,
-        findLastWalletOfInitialSigner: async () => ({})
->>>>>>> 9212c80b
       }
     })
 
@@ -558,13 +346,9 @@
       server.post('/rpc/API/GetAuthToken').thenCallback(async request => {
         if (delayMs !== 0) await delay(delayMs)
 
-<<<<<<< HEAD
         const ethauth = new ETHAuth(
           NewSequenceProofValidator(context, configTracker)
         )
-=======
-        const ethauth = new ETHAuth(ValidateSequenceUndeployedWalletProof(context), ValidateSequenceDeployedWalletProof)
->>>>>>> 9212c80b
 
         ethauth.chainId = ethnode.chainId
         ethauth.configJsonRpcProvider(ethnode.providerUrl)
@@ -659,17 +443,7 @@
         networks,
         sequenceApiUrl: sequenceApiUrl,
         sequenceMetadataUrl: '',
-<<<<<<< HEAD
         signers: [{ signer: referenceSigner, weight: 1 }, { signer: newSigner, weight: 1 }],
-=======
-        context: context,
-        networks: networks,
-        referenceSigner: referenceSigner.address,
-        signers: [
-          { signer: referenceSigner, weight: 1 },
-          { signer: newSigner, weight: 1 }
-        ],
->>>>>>> 9212c80b
         threshold: 2,
         metadata: {
           name: 'Test'
@@ -735,17 +509,7 @@
         networks,
         sequenceApiUrl: sequenceApiUrl,
         sequenceMetadataUrl: '',
-<<<<<<< HEAD
         signers: [{ signer: referenceSigner, weight: 1 }, { signer: newSigner, weight: 1 }],
-=======
-        context: context,
-        networks: networks,
-        referenceSigner: referenceSigner.address,
-        signers: [
-          { signer: referenceSigner, weight: 1 },
-          { signer: newSigner, weight: 1 }
-        ],
->>>>>>> 9212c80b
         threshold: 2,
         metadata: {
           name: 'Test'
@@ -816,17 +580,7 @@
         networks,
         sequenceApiUrl: sequenceApiUrl,
         sequenceMetadataUrl: '',
-<<<<<<< HEAD
         signers: [{ signer: referenceSigner, weight: 1 }, { signer: newSigner, weight: 1 }],
-=======
-        context: context,
-        networks: networks,
-        referenceSigner: referenceSigner.address,
-        signers: [
-          { signer: referenceSigner, weight: 1 },
-          { signer: newSigner, weight: 1 }
-        ],
->>>>>>> 9212c80b
         threshold: 2,
         metadata: {
           name: 'Test'
@@ -898,17 +652,7 @@
         networks,
         sequenceApiUrl: sequenceApiUrl,
         sequenceMetadataUrl: '',
-<<<<<<< HEAD
         signers: [{ signer: referenceSigner, weight: 1 }, { signer: newSigner, weight: 1 }],
-=======
-        context: context,
-        networks: networks,
-        referenceSigner: referenceSigner.address,
-        signers: [
-          { signer: referenceSigner, weight: 1 },
-          { signer: newSigner, weight: 1 }
-        ],
->>>>>>> 9212c80b
         threshold: 2,
         metadata: {
           name: 'Test'
@@ -923,13 +667,8 @@
       expect(calledCallback).to.equal(1)
     })
 
-<<<<<<< HEAD
     it("Should retry 5 times retrieving the JWT token", async () => {
       delayMs = 100
-=======
-    it('Should retry 5 times retrieving the JWT token', async () => {
-      delayMs = 1000
->>>>>>> 9212c80b
       const referenceSigner = ethers.Wallet.createRandom()
 
       const session = await Session.open({
@@ -976,17 +715,7 @@
         networks,
         sequenceApiUrl: sequenceApiUrl,
         sequenceMetadataUrl: '',
-<<<<<<< HEAD
         signers: [{ signer: referenceSigner, weight: 1 }, { signer: newSigner, weight: 1 }],
-=======
-        context: context,
-        networks: networks,
-        referenceSigner: referenceSigner.address,
-        signers: [
-          { signer: referenceSigner, weight: 1 },
-          { signer: newSigner, weight: 1 }
-        ],
->>>>>>> 9212c80b
         threshold: 2,
         metadata: {
           name: 'Test'
