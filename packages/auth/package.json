{
  "name": "@0xsequence/auth",
  "version": "0.43.34",
  "description": "auth sub-package for Sequence",
  "repository": "https://github.com/0xsequence/sequence.js/tree/master/packages/auth",
  "source": "src/index.ts",
  "main": "dist/0xsequence-auth.cjs.js",
  "module": "dist/0xsequence-auth.esm.js",
  "author": "Horizon Blockchain Games",
  "license": "Apache-2.0",
  "scripts": {
    "test": "pnpm test:concurrently 'pnpm test:run'",
    "test:run": "pnpm test:file tests/**/*.spec.ts",
    "test:file": "NODE_OPTIONS='--loader tsx' mocha --timeout 30000",
    "test:concurrently": "concurrently -k --success first 'pnpm start:hardhat > /dev/null' ",
    "start:hardhat": "hardhat node --port 9546",
    "typecheck": "tsc --noEmit"
  },
  "dependencies": {
<<<<<<< HEAD
    "@0xsequence/abi": "workspace:*",
    "@0xsequence/account": "workspace:*",
    "@0xsequence/api": "workspace:*",
    "@0xsequence/core": "workspace:*",
    "@0xsequence/ethauth": "^0.8.1",
    "@0xsequence/indexer": "workspace:*",
    "@0xsequence/metadata": "workspace:*",
    "@0xsequence/migration": "workspace:*",
    "@0xsequence/network": "workspace:*",
    "@0xsequence/sessions": "workspace:*",
    "@0xsequence/signhub": "workspace:*",
    "@0xsequence/wallet": "workspace:*",
    "@0xsequence/utils": "workspace:*"
=======
    "@0xsequence/abi": "^0.43.34",
    "@0xsequence/api": "^0.43.34",
    "@0xsequence/config": "^0.43.34",
    "@0xsequence/ethauth": "^0.8.0",
    "@0xsequence/indexer": "^0.43.34",
    "@0xsequence/metadata": "^0.43.34",
    "@0xsequence/network": "^0.43.34",
    "@0xsequence/provider": "^0.43.34",
    "@0xsequence/wallet": "^0.43.34",
    "@0xsequence/utils": "^0.43.34"
>>>>>>> 91ed0df6
  },
  "peerDependencies": {
    "ethers": ">=5.5 < 6"
  },
  "devDependencies": {
    "@0xsequence/tests": "workspace:*",
    "@0xsequence/wallet-contracts": "^1.10.0",
    "concurrently": "^7.5.0",
    "ethers": "^5.7.2",
    "hardhat": "^2.12.2",
    "mockttp": "^3.6.0"
  },
  "files": [
    "src",
    "dist"
  ]
}<|MERGE_RESOLUTION|>--- conflicted
+++ resolved
@@ -17,7 +17,6 @@
     "typecheck": "tsc --noEmit"
   },
   "dependencies": {
-<<<<<<< HEAD
     "@0xsequence/abi": "workspace:*",
     "@0xsequence/account": "workspace:*",
     "@0xsequence/api": "workspace:*",
@@ -31,18 +30,6 @@
     "@0xsequence/signhub": "workspace:*",
     "@0xsequence/wallet": "workspace:*",
     "@0xsequence/utils": "workspace:*"
-=======
-    "@0xsequence/abi": "^0.43.34",
-    "@0xsequence/api": "^0.43.34",
-    "@0xsequence/config": "^0.43.34",
-    "@0xsequence/ethauth": "^0.8.0",
-    "@0xsequence/indexer": "^0.43.34",
-    "@0xsequence/metadata": "^0.43.34",
-    "@0xsequence/network": "^0.43.34",
-    "@0xsequence/provider": "^0.43.34",
-    "@0xsequence/wallet": "^0.43.34",
-    "@0xsequence/utils": "^0.43.34"
->>>>>>> 91ed0df6
   },
   "peerDependencies": {
     "ethers": ">=5.5 < 6"
