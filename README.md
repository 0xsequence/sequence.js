--- conflicted
+++ resolved
@@ -1,8 +1,4 @@
-<<<<<<< HEAD
-# sequence.js v3 core libraries and SDK
-=======
 ## sequence.js v3 core libraries and SDK
->>>>>>> bd271ada
 
 **NOTE: please see [v2](https://github.com/0xsequence/sequence.js/tree/v2) branch for sequence.js 2.x.x**
 
